--- conflicted
+++ resolved
@@ -56,10 +56,6 @@
 	return ve&minorMask == v2&minorMask
 }
 
-<<<<<<< HEAD
-// APIVersion is a semver version of the rpc api exposed
-var APIVersion Version = newVer(0, 15, 0)
-=======
 type NodeType int
 
 const (
@@ -88,10 +84,9 @@
 // semver versions of the rpc api exposed
 var (
 	FullAPIVersion   = newVer(0, 14, 0)
-	MinerAPIVersion  = newVer(0, 14, 0)
-	WorkerAPIVersion = newVer(0, 14, 0)
+	MinerAPIVersion  = newVer(0, 15, 0)
+	WorkerAPIVersion = newVer(0, 15, 0)
 )
->>>>>>> 9e9856bb
 
 //nolint:varcheck,deadcode
 const (
