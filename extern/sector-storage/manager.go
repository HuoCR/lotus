--- conflicted
+++ resolved
@@ -216,20 +216,26 @@
 	}
 }
 
+func (m *Manager) readPiece(sink io.Writer, sector abi.SectorID, offset storiface.UnpaddedByteIndex, size abi.UnpaddedPieceSize, rok *bool) func(ctx context.Context, w Worker) error {
+	return func(ctx context.Context, w Worker) error {
+		r, err := m.waitResult(ctx)(w.ReadPiece(ctx, sink, sector, offset, size))
+		if err != nil {
+			return err
+		}
+		*rok = r.(bool)
+		return nil
+	}
+}
+
 func (m *Manager) tryReadUnsealedPiece(ctx context.Context, sink io.Writer, sector abi.SectorID, offset storiface.UnpaddedByteIndex, size abi.UnpaddedPieceSize) (foundUnsealed bool, readOk bool, selector WorkerSelector, returnErr error) {
 
 	// acquire a lock purely for reading unsealed sectors
 	ctx, cancel := context.WithCancel(ctx)
 	defer cancel()
 
-<<<<<<< HEAD
-	if err := m.index.StorageLock(ctx, sector, storiface.FTSealed|storiface.FTCache, storiface.FTUnsealed); err != nil {
-		return xerrors.Errorf("acquiring sector lock: %w", err)
-=======
-	if err := m.index.StorageLock(ctx, sector, stores.FTUnsealed, stores.FTNone); err != nil {
+	if err := m.index.StorageLock(ctx, sector, storiface.FTUnsealed, storiface.FTNone); err != nil {
 		returnErr = xerrors.Errorf("acquiring read sector lock: %w", err)
 		return
->>>>>>> 531b7bf9
 	}
 
 	// passing 0 spt because we only need it when allowFetch is true
@@ -239,35 +245,19 @@
 		return
 	}
 
-<<<<<<< HEAD
-	var readOk bool
-	readPiece := func(ctx context.Context, w Worker) error {
-		r, err := m.waitResult(ctx)(w.ReadPiece(ctx, sink, sector, offset, size))
-		if err != nil {
-			return err
-		}
-		readOk = r.(bool)
-		return nil
-	}
-
-	var selector WorkerSelector
-	if len(best) == 0 { // new
-		selector = newAllocSelector(m.index, storiface.FTUnsealed, storiface.PathSealing)
-	} else {
-=======
 	foundUnsealed = len(best) > 0
 	if foundUnsealed { // append to existing
->>>>>>> 531b7bf9
 		// There is unsealed sector, see if we can read from it
 
 		selector = newExistingSelector(m.index, sector, storiface.FTUnsealed, false)
 
-		err = m.sched.Schedule(ctx, sector, sealtasks.TTReadUnsealed, selector, schedFetch(m.waitResult, sector, storiface.FTUnsealed, storiface.PathSealing, storiface.AcquireMove), readPiece)
+		err = m.sched.Schedule(ctx, sector, sealtasks.TTReadUnsealed, selector, schedFetch(m.waitResult, sector, storiface.FTUnsealed, storiface.PathSealing, storiface.AcquireMove),
+			m.readPiece(sink, sector, offset, size, &readOk))
 		if err != nil {
 			returnErr = xerrors.Errorf("reading piece from sealed sector: %w", err)
 		}
 	} else {
-		selector = newAllocSelector(m.index, stores.FTUnsealed, stores.PathSealing)
+		selector = newAllocSelector(m.index, storiface.FTUnsealed, storiface.PathSealing)
 	}
 	return
 }
@@ -283,7 +273,7 @@
 	ctx, cancel := context.WithCancel(ctx)
 	defer cancel()
 
-	if err := m.index.StorageLock(ctx, sector, stores.FTSealed|stores.FTCache, stores.FTUnsealed); err != nil {
+	if err := m.index.StorageLock(ctx, sector, storiface.FTSealed|storiface.FTCache, storiface.FTUnsealed); err != nil {
 		return xerrors.Errorf("acquiring unseal sector lock: %w", err)
 	}
 
@@ -292,13 +282,8 @@
 			return xerrors.Errorf("copy sealed/cache sector data: %w", err)
 		}
 
-<<<<<<< HEAD
-		if len(best) > 0 {
+		if foundUnsealed {
 			if _, err := m.waitResult(ctx)(worker.Fetch(ctx, sector, storiface.FTUnsealed, storiface.PathSealing, storiface.AcquireMove)); err != nil {
-=======
-		if foundUnsealed {
-			if err := worker.Fetch(ctx, sector, stores.FTUnsealed, stores.PathSealing, stores.AcquireMove); err != nil {
->>>>>>> 531b7bf9
 				return xerrors.Errorf("copy unsealed sector data: %w", err)
 			}
 		}
@@ -318,7 +303,8 @@
 
 	selector = newExistingSelector(m.index, sector, storiface.FTUnsealed, false)
 
-	err = m.sched.Schedule(ctx, sector, sealtasks.TTReadUnsealed, selector, schedFetch(m.waitResult, sector, storiface.FTUnsealed, storiface.PathSealing, storiface.AcquireMove), readPiece)
+	err = m.sched.Schedule(ctx, sector, sealtasks.TTReadUnsealed, selector, schedFetch(m.waitResult, sector, storiface.FTUnsealed, storiface.PathSealing, storiface.AcquireMove),
+		m.readPiece(sink, sector, offset, size, &readOk))
 	if err != nil {
 		return xerrors.Errorf("reading piece from sealed sector: %w", err)
 	}
