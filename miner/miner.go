package miner

import (
	"bytes"
	"context"
	"crypto/rand"
	"encoding/binary"
	"fmt"
	"os"
	"sync"
	"time"

	"github.com/hashicorp/golang-lru/arc/v2"
	"github.com/ipfs/go-cid"
	logging "github.com/ipfs/go-log/v2"
	"go.opencensus.io/trace"
	"golang.org/x/xerrors"

	"github.com/filecoin-project/go-address"
	"github.com/filecoin-project/go-state-types/abi"
	"github.com/filecoin-project/go-state-types/big"
	"github.com/filecoin-project/go-state-types/crypto"
	"github.com/filecoin-project/go-state-types/proof"

	"github.com/filecoin-project/lotus/api"
	"github.com/filecoin-project/lotus/api/v1api"
	"github.com/filecoin-project/lotus/build"
	"github.com/filecoin-project/lotus/chain/actors/builtin"
	"github.com/filecoin-project/lotus/chain/actors/policy"
	"github.com/filecoin-project/lotus/chain/gen"
	"github.com/filecoin-project/lotus/chain/gen/slashfilter"
	lrand "github.com/filecoin-project/lotus/chain/rand"
	"github.com/filecoin-project/lotus/chain/types"
	cliutil "github.com/filecoin-project/lotus/cli/util"
	"github.com/filecoin-project/lotus/journal"
)

var log = logging.Logger("miner")

// Journal event types.
const (
	evtTypeBlockMined = iota
)

// waitFunc is expected to pace block mining at the configured network rate.
//
// baseTime is the timestamp of the mining base, i.e. the timestamp
// of the tipset we're planning to construct upon.
//
// Upon each mining loop iteration, the returned callback is called reporting
// whether we mined a block in this round or not.
type waitFunc func(ctx context.Context, baseTime uint64) (func(bool, abi.ChainEpoch, error), abi.ChainEpoch, error)

func randTimeOffset(width time.Duration) time.Duration {
	buf := make([]byte, 8)
	rand.Reader.Read(buf) //nolint:errcheck
	val := time.Duration(binary.BigEndian.Uint64(buf) % uint64(width))

	return val - (width / 2)
}

// NewMiner instantiates a miner with a concrete WinningPoStProver and a miner
// address (which can be different from the worker's address).
func NewMiner(api v1api.FullNode, epp gen.WinningPoStProver, addr address.Address, sf *slashfilter.SlashFilter, j journal.Journal) *Miner {
	arc, err := arc.NewARC[abi.ChainEpoch, bool](10000)
	if err != nil {
		panic(err)
	}

	return &Miner{
		api:     api,
		epp:     epp,
		address: addr,
		waitFunc: func(ctx context.Context, baseTime uint64) (func(bool, abi.ChainEpoch, error), abi.ChainEpoch, error) {
			// wait around for half the block time in case other parents come in
			//
			// if we're mining a block in the past via catch-up/rush mining,
			// such as when recovering from a network halt, this sleep will be
			// for a negative duration, and therefore **will return
			// immediately**.
			//
			// the result is that we WILL NOT wait, therefore fast-forwarding
			// and thus healing the chain by backfilling it with null rounds
			// rapidly.
			deadline := baseTime + build.PropagationDelaySecs
			baseT := time.Unix(int64(deadline), 0)

			baseT = baseT.Add(randTimeOffset(time.Second))

			build.Clock.Sleep(build.Clock.Until(baseT))

			return func(bool, abi.ChainEpoch, error) {}, 0, nil
		},

		sf:                sf,
		minedBlockHeights: arc,
		evtTypes: [...]journal.EventType{
			evtTypeBlockMined: j.RegisterEventType("miner", "block_mined"),
		},
		journal: j,
	}
}

// Miner encapsulates the mining processes of the system.
//
// Refer to the godocs on mineOne and mine methods for more detail.
type Miner struct {
	api v1api.FullNode

	epp gen.WinningPoStProver

	lk       sync.Mutex
	address  address.Address
	stop     chan struct{}
	stopping chan struct{}

	waitFunc waitFunc

	// lastWork holds the last MiningBase we built upon.
	lastWork *MiningBase

	sf *slashfilter.SlashFilter
	// minedBlockHeights is a safeguard that caches the last heights we mined.
	// It is consulted before publishing a newly mined block, for a sanity check
	// intended to avoid slashings in case of a bug.
	minedBlockHeights *arc.ARCCache[abi.ChainEpoch, bool]

	evtTypes [1]journal.EventType
	journal  journal.Journal
}

// Address returns the address of the miner.
func (m *Miner) Address() address.Address {
	m.lk.Lock()
	defer m.lk.Unlock()

	return m.address
}

// Start starts the mining operation. It spawns a goroutine and returns
// immediately. Start is not idempotent.
func (m *Miner) Start(_ context.Context) error {
	m.lk.Lock()
	defer m.lk.Unlock()
	if m.stop != nil {
		return fmt.Errorf("miner already started")
	}
	m.stop = make(chan struct{})
	go m.mine(context.TODO())
	return nil
}

// Stop stops the mining operation. It is not idempotent, and multiple adjacent
// calls to Stop will fail.
func (m *Miner) Stop(ctx context.Context) error {
	m.lk.Lock()

	m.stopping = make(chan struct{})
	stopping := m.stopping
	close(m.stop)

	m.lk.Unlock()

	select {
	case <-stopping:
		return nil
	case <-ctx.Done():
		return ctx.Err()
	}
}

func (m *Miner) niceSleep(d time.Duration) bool {
	select {
	case <-build.Clock.After(d):
		return true
	case <-m.stop:
		log.Infow("received interrupt while trying to sleep in mining cycle")
		return false
	}
}

// mine runs the mining loop. It performs the following:
//
//  1. Queries our current best currently-known mining candidate (tipset to
//     build upon).
//  2. Waits until the propagation delay of the network has elapsed (currently
//     6 seconds). The waiting is done relative to the timestamp of the best
//     candidate, which means that if it's way in the past, we won't wait at
//     all (e.g. in catch-up or rush mining).
//  3. After the wait, we query our best mining candidate. This will be the one
//     we'll work with.
//  4. Sanity check that we _actually_ have a new mining base to mine on. If
//     not, wait one epoch + propagation delay, and go back to the top.
//  5. We attempt to mine a block, by calling mineOne (refer to godocs). This
//     method will either return a block if we were eligible to mine, or nil
//     if we weren't.
//     6a. If we mined a block, we update our state and push it out to the network
//     via gossipsub.
//     6b. If we didn't mine a block, we consider this to be a nil round on top of
//     the mining base we selected. If other miner or miners on the network
//     were eligible to mine, we will receive their blocks via gossipsub and
//     we will select that tipset on the next iteration of the loop, thus
//     discarding our null round.
func (m *Miner) mine(ctx context.Context) {
	ctx, span := trace.StartSpan(ctx, "/mine")
	defer span.End()

	go m.doWinPoStWarmup(ctx)

	var lastBase MiningBase
minerLoop:
	for {
		ctx := cliutil.OnSingleNode(ctx)

		select {
		case <-m.stop:
			stopping := m.stopping
			m.stop = nil
			m.stopping = nil
			close(stopping)
			return

		default:
		}

		var base *MiningBase
		var onDone func(bool, abi.ChainEpoch, error)
		var injectNulls abi.ChainEpoch

		for {
			prebase, err := m.GetBestMiningCandidate(ctx)
			if err != nil {
				log.Errorf("failed to get best mining candidate: %s", err)
				if !m.niceSleep(time.Second * 5) {
					continue minerLoop
				}
				continue
			}

			if base != nil && base.TipSet.Height() == prebase.TipSet.Height() && base.NullRounds == prebase.NullRounds {
				base = prebase
				break
			}
			if base != nil {
				onDone(false, 0, nil)
			}

			// TODO: need to change the orchestration here. the problem is that
			// we are waiting *after* we enter this loop and selecta mining
			// candidate, which is almost certain to change in multiminer
			// tests. Instead, we should block before entering the loop, so
			// that when the test 'MineOne' function is triggered, we pull our
			// best mining candidate at that time.

			// Wait until propagation delay period after block we plan to mine on
			onDone, injectNulls, err = m.waitFunc(ctx, prebase.TipSet.MinTimestamp())
			if err != nil {
				log.Error(err)
				continue
			}

			// just wait for the beacon entry to become available before we select our final mining base
			_, err = m.api.StateGetBeaconEntry(ctx, prebase.TipSet.Height()+prebase.NullRounds+1)
			if err != nil {
				log.Errorf("failed getting beacon entry: %s", err)
				if !m.niceSleep(time.Second) {
					continue minerLoop
				}
				continue
			}

			base = prebase
		}

		base.NullRounds += injectNulls // testing

		if base.TipSet.Equals(lastBase.TipSet) && lastBase.NullRounds == base.NullRounds {
			log.Warnf("BestMiningCandidate from the previous round: %s (nulls:%d)", lastBase.TipSet.Cids(), lastBase.NullRounds)
			if !m.niceSleep(time.Duration(build.BlockDelaySecs) * time.Second) {
				continue minerLoop
			}
			continue
		}

		b, err := m.mineOne(ctx, base)
		if err != nil {
			log.Errorf("mining block failed: %+v", err)
			if !m.niceSleep(time.Second) {
				continue minerLoop
			}
			onDone(false, 0, err)
			continue
		}
		lastBase = *base

		var h abi.ChainEpoch
		if b != nil {
			h = b.Header.Height
		}
		onDone(b != nil, h, nil)

		if b != nil {
			m.journal.RecordEvent(m.evtTypes[evtTypeBlockMined], func() interface{} {
				return map[string]interface{}{
					"parents":   base.TipSet.Cids(),
					"nulls":     base.NullRounds,
					"epoch":     b.Header.Height,
					"timestamp": b.Header.Timestamp,
					"cid":       b.Header.Cid(),
				}
			})

			btime := time.Unix(int64(b.Header.Timestamp), 0)
			now := build.Clock.Now()
			switch {
			case btime == now:
				// block timestamp is perfectly aligned with time.
			case btime.After(now):
				if !m.niceSleep(build.Clock.Until(btime)) {
					log.Warnf("received interrupt while waiting to broadcast block, will shutdown after block is sent out")
					build.Clock.Sleep(build.Clock.Until(btime))
				}
			default:
				log.Warnw("mined block in the past",
					"block-time", btime, "time", build.Clock.Now(), "difference", build.Clock.Since(btime))
			}

			if os.Getenv("LOTUS_MINER_NO_SLASHFILTER") != "_yes_i_know_i_can_and_probably_will_lose_all_my_fil_and_power_" {
				witness, fault, err := m.sf.MinedBlock(ctx, b.Header, base.TipSet.Height()+base.NullRounds)
				if err != nil {
					log.Errorf("<!!> SLASH FILTER ERRORED: %s", err)
					// Continue here, because it's _probably_ wiser to not submit this block
					continue
				}

				if fault {
					log.Errorf("<!!> SLASH FILTER DETECTED FAULT due to blocks %s and %s", b.Header.Cid(), witness)
					continue
				}
			}

			if _, ok := m.minedBlockHeights.Get(b.Header.Height); ok {
				log.Warnw("Created a block at the same height as another block we've created", "height", b.Header.Height, "miner", b.Header.Miner, "parents", b.Header.Parents)
				continue
			}

			m.minedBlockHeights.Add(b.Header.Height, true)

			if err := m.api.SyncSubmitBlock(ctx, b); err != nil {
				log.Errorf("failed to submit newly mined block: %+v", err)
			}
		} else {
			base.NullRounds++

			// Wait until the next epoch, plus the propagation delay, so a new tipset
			// has enough time to form.
			//
			// See:  https://github.com/filecoin-project/lotus/issues/1845
			nextRound := time.Unix(int64(base.TipSet.MinTimestamp()+build.BlockDelaySecs*uint64(base.NullRounds))+int64(build.PropagationDelaySecs), 0)

			select {
			case <-build.Clock.After(build.Clock.Until(nextRound)):
			case <-m.stop:
				stopping := m.stopping
				m.stop = nil
				m.stopping = nil
				close(stopping)
				return
			}
		}
	}
}

// MiningBase is the tipset on top of which we plan to construct our next block.
// Refer to godocs on GetBestMiningCandidate.
type MiningBase struct {
	TipSet      *types.TipSet
	ComputeTime time.Time
	NullRounds  abi.ChainEpoch
}

// GetBestMiningCandidate implements the fork choice rule from a miner's
// perspective.
//
// It obtains the current chain head (HEAD), and compares it to the last tipset
// we selected as our mining base (LAST). If HEAD's weight is larger than
// LAST's weight, it selects HEAD to build on. Else, it selects LAST.
func (m *Miner) GetBestMiningCandidate(ctx context.Context) (*MiningBase, error) {
	m.lk.Lock()
	defer m.lk.Unlock()

	bts, err := m.api.ChainHead(ctx)
	if err != nil {
		return nil, err
	}

	if m.lastWork != nil {
		if m.lastWork.TipSet.Equals(bts) {
			return m.lastWork, nil
		}

		btsw, err := m.api.ChainTipSetWeight(ctx, bts.Key())
		if err != nil {
			return nil, err
		}
		ltsw, err := m.api.ChainTipSetWeight(ctx, m.lastWork.TipSet.Key())
		if err != nil {
			m.lastWork = nil
			return nil, err
		}

		if types.BigCmp(btsw, ltsw) <= 0 {
			return m.lastWork, nil
		}
	}

	m.lastWork = &MiningBase{TipSet: bts, ComputeTime: time.Now()}
	return m.lastWork, nil
}

// mineOne attempts to mine a single block, and does so synchronously, if and
// only if we are eligible to mine.
//
// {hint/landmark}: This method coordinates all the steps involved in mining a
// block, including the condition of whether mine or not at all depending on
// whether we win the round or not.
//
// This method does the following:
//
//	1.
func (m *Miner) mineOne(ctx context.Context, base *MiningBase) (minedBlock *types.BlockMsg, err error) {
	log.Debugw("attempting to mine a block", "tipset", types.LogCids(base.TipSet.Cids()))
	tStart := build.Clock.Now()

	round := base.TipSet.Height() + base.NullRounds + 1

	// always write out a log
	var winner *types.ElectionProof
	var mbi *api.MiningBaseInfo
	var rbase types.BeaconEntry
	defer func() {

		var hasMinPower bool

		// mbi can be nil if we are deep in penalty and there are 0 eligible sectors
		// in the current deadline. If this case - put together a dummy one for reporting
		// https://github.com/filecoin-project/lotus/blob/v1.9.0/chain/stmgr/utils.go#L500-L502
		if mbi == nil {
			mbi = &api.MiningBaseInfo{
				NetworkPower:      big.NewInt(-1), // we do not know how big the network is at this point
				EligibleForMining: false,
				MinerPower:        big.NewInt(0), // but we do know we do not have anything eligible
			}

			// try to opportunistically pull actual power and plug it into the fake mbi
			if pow, err := m.api.StateMinerPower(ctx, m.address, base.TipSet.Key()); err == nil && pow != nil {
				hasMinPower = pow.HasMinPower
				mbi.MinerPower = pow.MinerPower.QualityAdjPower
				mbi.NetworkPower = pow.TotalPower.QualityAdjPower
			}
		}

		isLate := uint64(tStart.Unix()) > (base.TipSet.MinTimestamp() + uint64(base.NullRounds*builtin.EpochDurationSeconds) + build.PropagationDelaySecs)

		logStruct := []interface{}{
			"tookMilliseconds", (build.Clock.Now().UnixNano() - tStart.UnixNano()) / 1_000_000,
			"forRound", int64(round),
			"baseEpoch", int64(base.TipSet.Height()),
			"baseDeltaSeconds", uint64(tStart.Unix()) - base.TipSet.MinTimestamp(),
			"nullRounds", int64(base.NullRounds),
			"lateStart", isLate,
			"beaconEpoch", rbase.Round,
			"lookbackEpochs", int64(policy.ChainFinality), // hardcoded as it is unlikely to change again: https://github.com/filecoin-project/lotus/blob/v1.8.0/chain/actors/policy/policy.go#L180-L186
			"networkPowerAtLookback", mbi.NetworkPower.String(),
			"minerPowerAtLookback", mbi.MinerPower.String(),
			"isEligible", mbi.EligibleForMining,
			"isWinner", (winner != nil),
			"error", err,
		}

		if err != nil {
			log.Errorw("completed mineOne", logStruct...)
		} else if isLate || (hasMinPower && !mbi.EligibleForMining) {
			log.Warnw("completed mineOne", logStruct...)
		} else {
			log.Infow("completed mineOne", logStruct...)
		}
	}()

	mbi, err = m.api.MinerGetBaseInfo(ctx, m.address, round, base.TipSet.Key())
	if err != nil {
		err = xerrors.Errorf("failed to get mining base info: %w", err)
		return nil, err
	}
	if mbi == nil {
		return nil, nil
	}

	if !mbi.EligibleForMining {
		// slashed or just have no power yet
		return nil, nil
	}

	tPowercheck := build.Clock.Now()

	bvals := mbi.BeaconEntries
	rbase = mbi.PrevBeaconEntry
	if len(bvals) > 0 {
		rbase = bvals[len(bvals)-1]
	}

	ticket, err := m.computeTicket(ctx, &rbase, round, base.TipSet.MinTicket(), mbi)
	if err != nil {
		err = xerrors.Errorf("scratching ticket failed: %w", err)
		return nil, err
	}

	winner, err = gen.IsRoundWinner(ctx, round, m.address, rbase, mbi, m.api)
	if err != nil {
		err = xerrors.Errorf("failed to check if we win next round: %w", err)
		return nil, err
	}

	if winner == nil {
		return nil, nil
	}

	tTicket := build.Clock.Now()

	buf := new(bytes.Buffer)
	if err := m.address.MarshalCBOR(buf); err != nil {
		err = xerrors.Errorf("failed to marshal miner address: %w", err)
		return nil, err
	}

	rand, err := lrand.DrawRandomnessFromBase(rbase.Data, crypto.DomainSeparationTag_WinningPoStChallengeSeed, round, buf.Bytes())
	if err != nil {
		err = xerrors.Errorf("failed to get randomness for winning post: %w", err)
		return nil, err
	}

	prand := abi.PoStRandomness(rand)

	tSeed := build.Clock.Now()
	nv, err := m.api.StateNetworkVersion(ctx, base.TipSet.Key())
	if err != nil {
		return nil, err
	}

	postProof, err := m.epp.ComputeProof(ctx, mbi.Sectors, prand, round, nv)
	if err != nil {
		err = xerrors.Errorf("failed to compute winning post proof: %w", err)
		return nil, err
	}

	tProof := build.Clock.Now()

	// get pending messages early,
	msgs, err := m.api.MpoolSelect(ctx, base.TipSet.Key(), ticket.Quality())
	if err != nil {
		err = xerrors.Errorf("failed to select messages for block: %w", err)
		return nil, err
	}

	tPending := build.Clock.Now()

	// This next block exists to "catch" equivocating miners,
	// who submit 2 blocks at the same height at different times in order to split the network.
	// To safeguard against this, we make sure it's been EquivocationDelaySecs since our base was calculated,
	// then re-calculate it.
	// If the daemon detected equivocated blocks, those blocks will no longer be in the new base.
	m.niceSleep(time.Until(base.ComputeTime.Add(time.Duration(build.EquivocationDelaySecs) * time.Second)))
	newBase, err := m.GetBestMiningCandidate(ctx)
	if err != nil {
		err = xerrors.Errorf("failed to refresh best mining candidate: %w", err)
		return nil, err
	}

	tEquivocateWait := build.Clock.Now()

	// If the base has changed, we take the _intersection_ of our old base and new base,
	// thus ejecting blocks from any equivocating miners, without taking any new blocks.
	if newBase.TipSet.Height() == base.TipSet.Height() && !newBase.TipSet.Equals(base.TipSet) {
		log.Warnf("base changed from %s to %s, taking intersection", base.TipSet.Key(), newBase.TipSet.Key())
		newBaseMap := map[cid.Cid]struct{}{}
		for _, newBaseBlk := range newBase.TipSet.Cids() {
			newBaseMap[newBaseBlk] = struct{}{}
		}

		refreshedBaseBlocks := make([]*types.BlockHeader, 0, len(base.TipSet.Cids()))
		for _, baseBlk := range base.TipSet.Blocks() {
			if _, ok := newBaseMap[baseBlk.Cid()]; ok {
				refreshedBaseBlocks = append(refreshedBaseBlocks, baseBlk)
			}
		}

<<<<<<< HEAD
		if len(refreshedBaseBlocks) != len(base.TipSet.Blocks()) {
=======
		if len(refreshedBaseBlocks) != 0 && len(refreshedBaseBlocks) != len(base.TipSet.Blocks()) {
>>>>>>> cff785fa
			refreshedBase, err := types.NewTipSet(refreshedBaseBlocks)
			if err != nil {
				err = xerrors.Errorf("failed to create new tipset when refreshing: %w", err)
				return nil, err
			}

			if !base.TipSet.MinTicket().Equals(refreshedBase.MinTicket()) {
				log.Warn("recomputing ticket due to base refresh")

				ticket, err = m.computeTicket(ctx, &rbase, round, refreshedBase.MinTicket(), mbi)
				if err != nil {
					err = xerrors.Errorf("failed to refresh ticket: %w", err)
					return nil, err
				}
			}

			log.Warn("re-selecting messages due to base refresh")
			// refresh messages, as the selected messages may no longer be valid
			msgs, err = m.api.MpoolSelect(ctx, refreshedBase.Key(), ticket.Quality())
			if err != nil {
				err = xerrors.Errorf("failed to re-select messages for block: %w", err)
				return nil, err
			}

			base.TipSet = refreshedBase
		}
	}

	tIntersectAndRefresh := build.Clock.Now()

	// TODO: winning post proof
	minedBlock, err = m.createBlock(base, m.address, ticket, winner, bvals, postProof, msgs)
	if err != nil {
		err = xerrors.Errorf("failed to create block: %w", err)
		return nil, err
	}

	tCreateBlock := build.Clock.Now()
	dur := tCreateBlock.Sub(tStart)
	parentMiners := make([]address.Address, len(base.TipSet.Blocks()))
	for i, header := range base.TipSet.Blocks() {
		parentMiners[i] = header.Miner
	}
	log.Infow("mined new block", "cid", minedBlock.Cid(), "height", int64(minedBlock.Header.Height), "miner", minedBlock.Header.Miner, "parents", parentMiners, "parentTipset", base.TipSet.Key().String(), "took", dur)
	if dur > time.Second*time.Duration(build.BlockDelaySecs) || time.Now().Compare(time.Unix(int64(minedBlock.Header.Timestamp), 0)) >= 0 {
		log.Warnw("CAUTION: block production took us past the block time. Your computer may not be fast enough to keep up",
			"tPowercheck ", tPowercheck.Sub(tStart),
			"tTicket ", tTicket.Sub(tPowercheck),
			"tSeed ", tSeed.Sub(tTicket),
			"tProof ", tProof.Sub(tSeed),
			"tPending ", tPending.Sub(tProof),
			"tEquivocateWait ", tEquivocateWait.Sub(tPending),
			"tIntersectAndRefresh ", tIntersectAndRefresh.Sub(tEquivocateWait),
			"tCreateBlock ", tCreateBlock.Sub(tIntersectAndRefresh))
	}

	return minedBlock, nil
}

func (m *Miner) computeTicket(ctx context.Context, brand *types.BeaconEntry, round abi.ChainEpoch, chainRand *types.Ticket, mbi *api.MiningBaseInfo) (*types.Ticket, error) {
	buf := new(bytes.Buffer)
	if err := m.address.MarshalCBOR(buf); err != nil {
		return nil, xerrors.Errorf("failed to marshal address to cbor: %w", err)
	}

	if round > build.UpgradeSmokeHeight {
		buf.Write(chainRand.VRFProof)
	}

	input, err := lrand.DrawRandomnessFromBase(brand.Data, crypto.DomainSeparationTag_TicketProduction, round-build.TicketRandomnessLookback, buf.Bytes())
	if err != nil {
		return nil, err
	}

	vrfOut, err := gen.ComputeVRF(ctx, m.api.WalletSign, mbi.WorkerKey, input)
	if err != nil {
		return nil, err
	}

	return &types.Ticket{
		VRFProof: vrfOut,
	}, nil
}

func (m *Miner) createBlock(base *MiningBase, addr address.Address, ticket *types.Ticket,
	eproof *types.ElectionProof, bvals []types.BeaconEntry, wpostProof []proof.PoStProof, msgs []*types.SignedMessage) (*types.BlockMsg, error) {
	uts := base.TipSet.MinTimestamp() + build.BlockDelaySecs*(uint64(base.NullRounds)+1)

	nheight := base.TipSet.Height() + base.NullRounds + 1

	// why even return this? that api call could just submit it for us
	return m.api.MinerCreateBlock(context.TODO(), &api.BlockTemplate{
		Miner:            addr,
		Parents:          base.TipSet.Key(),
		Ticket:           ticket,
		Eproof:           eproof,
		BeaconValues:     bvals,
		Messages:         msgs,
		Epoch:            nheight,
		Timestamp:        uts,
		WinningPoStProof: wpostProof,
	})
}<|MERGE_RESOLUTION|>--- conflicted
+++ resolved
@@ -594,11 +594,7 @@
 			}
 		}
 
-<<<<<<< HEAD
-		if len(refreshedBaseBlocks) != len(base.TipSet.Blocks()) {
-=======
 		if len(refreshedBaseBlocks) != 0 && len(refreshedBaseBlocks) != len(base.TipSet.Blocks()) {
->>>>>>> cff785fa
 			refreshedBase, err := types.NewTipSet(refreshedBaseBlocks)
 			if err != nil {
 				err = xerrors.Errorf("failed to create new tipset when refreshing: %w", err)
