package main

import (
	"context"
	"encoding/json"
	"fmt"
	"io/ioutil"
	"os"
	"path/filepath"
	"sort"
	"strconv"
	"strings"
	"time"

	"github.com/filecoin-project/lotus/api/v0api"

	"github.com/docker/go-units"
	"github.com/fatih/color"
	"github.com/google/uuid"
	"github.com/mitchellh/go-homedir"
	"github.com/urfave/cli/v2"
	"golang.org/x/xerrors"

	"github.com/filecoin-project/go-address"
	"github.com/filecoin-project/go-state-types/abi"

	"github.com/filecoin-project/lotus/api"
	"github.com/filecoin-project/lotus/chain/types"
	lcli "github.com/filecoin-project/lotus/cli"
	"github.com/filecoin-project/lotus/extern/sector-storage/fsutil"
	"github.com/filecoin-project/lotus/extern/sector-storage/stores"
	"github.com/filecoin-project/lotus/extern/sector-storage/storiface"
	sealing "github.com/filecoin-project/lotus/extern/storage-sealing"
	"github.com/filecoin-project/lotus/lib/tablewriter"
)

const metaFile = "sectorstore.json"

var storageCmd = &cli.Command{
	Name:  "storage",
	Usage: "manage sector storage",
	Description: `Sectors can be stored across many filesystem paths. These
commands provide ways to manage the storage the miner will used to store sectors
long term for proving (references as 'store') as well as how sectors will be
stored while moving through the sealing pipeline (references as 'seal').`,
	Subcommands: []*cli.Command{
		storageAttachCmd,
		storageListCmd,
		storageFindCmd,
		storageCleanupCmd,
		storageLocks,
	},
}

var storageAttachCmd = &cli.Command{
	Name:  "attach",
	Usage: "attach local storage path",
	Description: `Storage can be attached to the miner using this command. The storage volume
list is stored local to the miner in $LOTUS_MINER_PATH/storage.json. We do not
recommend manually modifying this value without further understanding of the
storage system.

Each storage volume contains a configuration file which describes the
capabilities of the volume. When the '--init' flag is provided, this file will
be created using the additional flags.

Weight
A high weight value means data will be more likely to be stored in this path

Seal
Data for the sealing process will be stored here

Store
Finalized sectors that will be moved here for long term storage and be proven
over time
   `,
	Flags: []cli.Flag{
		&cli.BoolFlag{
			Name:  "init",
			Usage: "initialize the path first",
		},
		&cli.Uint64Flag{
			Name:  "weight",
			Usage: "(for init) path weight",
			Value: 10,
		},
		&cli.BoolFlag{
			Name:  "seal",
			Usage: "(for init) use path for sealing",
		},
		&cli.BoolFlag{
			Name:  "store",
			Usage: "(for init) use path for long-term storage",
		},
		&cli.StringFlag{
			Name:  "max-storage",
			Usage: "(for init) limit storage space for sectors (expensive for very large paths!)",
		},
		&cli.StringSliceFlag{
			Name:  "groups",
			Usage: "path group names",
		},
		&cli.StringSliceFlag{
			Name:  "allow-to",
			Usage: "path groups allowed to pull data from this path (allow all if not specified)",
		},
	},
	Action: func(cctx *cli.Context) error {
		nodeApi, closer, err := lcli.GetStorageMinerAPI(cctx)
		if err != nil {
			return err
		}
		defer closer()
		ctx := lcli.ReqContext(cctx)

		if !cctx.Args().Present() {
			return xerrors.Errorf("must specify storage path to attach")
		}

		p, err := homedir.Expand(cctx.Args().First())
		if err != nil {
			return xerrors.Errorf("expanding path: %w", err)
		}

		if cctx.Bool("init") {
			if err := os.MkdirAll(p, 0755); err != nil {
				if !os.IsExist(err) {
					return err
				}
			}

			_, err := os.Stat(filepath.Join(p, metaFile))
			if !os.IsNotExist(err) {
				if err == nil {
					return xerrors.Errorf("path is already initialized")
				}
				return err
			}

			var maxStor int64
			if cctx.IsSet("max-storage") {
				maxStor, err = units.RAMInBytes(cctx.String("max-storage"))
				if err != nil {
					return xerrors.Errorf("parsing max-storage: %w", err)
				}
			}

			cfg := &stores.LocalStorageMeta{
				ID:         storiface.ID(uuid.New().String()),
				Weight:     cctx.Uint64("weight"),
				CanSeal:    cctx.Bool("seal"),
				CanStore:   cctx.Bool("store"),
				MaxStorage: uint64(maxStor),
				Groups:     cctx.StringSlice("groups"),
				AllowTo:    cctx.StringSlice("allow-to"),
			}

			if !(cfg.CanStore || cfg.CanSeal) {
				return xerrors.Errorf("must specify at least one of --store or --seal")
			}

			b, err := json.MarshalIndent(cfg, "", "  ")
			if err != nil {
				return xerrors.Errorf("marshaling storage config: %w", err)
			}

			if err := ioutil.WriteFile(filepath.Join(p, metaFile), b, 0644); err != nil {
				return xerrors.Errorf("persisting storage metadata (%s): %w", filepath.Join(p, metaFile), err)
			}
		}

		return nodeApi.StorageAddLocal(ctx, p)
	},
}

var storageListCmd = &cli.Command{
	Name:  "list",
	Usage: "list local storage paths",
	Flags: []cli.Flag{
		&cli.BoolFlag{
			Name:        "color",
			Usage:       "use color in display output",
			DefaultText: "depends on output being a TTY",
		},
	},
	Subcommands: []*cli.Command{
		storageListSectorsCmd,
	},
	Action: func(cctx *cli.Context) error {
		if cctx.IsSet("color") {
			color.NoColor = !cctx.Bool("color")
		}

		nodeApi, closer, err := lcli.GetStorageMinerAPI(cctx)
		if err != nil {
			return err
		}
		defer closer()
		ctx := lcli.ReqContext(cctx)

		st, err := nodeApi.StorageList(ctx)
		if err != nil {
			return err
		}

		local, err := nodeApi.StorageLocal(ctx)
		if err != nil {
			return err
		}

		type fsInfo struct {
			storiface.ID
			sectors []storiface.Decl
			stat    fsutil.FsStat
		}

		sorted := make([]fsInfo, 0, len(st))
		for id, decls := range st {
			st, err := nodeApi.StorageStat(ctx, id)
			if err != nil {
				sorted = append(sorted, fsInfo{ID: id, sectors: decls})
				continue
			}

			sorted = append(sorted, fsInfo{id, decls, st})
		}

		sort.Slice(sorted, func(i, j int) bool {
			if sorted[i].stat.Capacity != sorted[j].stat.Capacity {
				return sorted[i].stat.Capacity > sorted[j].stat.Capacity
			}
			return sorted[i].ID < sorted[j].ID
		})

		for _, s := range sorted {

			var cnt [3]int
			for _, decl := range s.sectors {
				for i := range cnt {
					if decl.SectorFileType&(1<<i) != 0 {
						cnt[i]++
					}
				}
			}

			fmt.Printf("%s:\n", s.ID)

			pingStart := time.Now()
			st, err := nodeApi.StorageStat(ctx, s.ID)
			if err != nil {
				fmt.Printf("\t%s: %s:\n", color.RedString("Error"), err)
				continue
			}
			ping := time.Now().Sub(pingStart)

			safeRepeat := func(s string, count int) string {
				if count < 0 {
					return ""
				}
				return strings.Repeat(s, count)
			}

			var barCols = int64(50)

			// filesystem use bar
			{
				usedPercent := (st.Capacity - st.FSAvailable) * 100 / st.Capacity

				percCol := color.FgGreen
				switch {
				case usedPercent > 98:
					percCol = color.FgRed
				case usedPercent > 90:
					percCol = color.FgYellow
				}

				set := (st.Capacity - st.FSAvailable) * barCols / st.Capacity
				used := (st.Capacity - (st.FSAvailable + st.Reserved)) * barCols / st.Capacity
				reserved := set - used
				bar := safeRepeat("#", int(used)) + safeRepeat("*", int(reserved)) + safeRepeat(" ", int(barCols-set))

				desc := ""
				if st.Max > 0 {
					desc = " (filesystem)"
				}

				fmt.Printf("\t[%s] %s/%s %s%s\n", color.New(percCol).Sprint(bar),
					types.SizeStr(types.NewInt(uint64(st.Capacity-st.FSAvailable))),
					types.SizeStr(types.NewInt(uint64(st.Capacity))),
					color.New(percCol).Sprintf("%d%%", usedPercent), desc)
			}

			// optional configured limit bar
			if st.Max > 0 {
				usedPercent := st.Used * 100 / st.Max

				percCol := color.FgGreen
				switch {
				case usedPercent > 98:
					percCol = color.FgRed
				case usedPercent > 90:
					percCol = color.FgYellow
				}

				set := st.Used * barCols / st.Max
				used := (st.Used + st.Reserved) * barCols / st.Max
				reserved := set - used
				bar := safeRepeat("#", int(used)) + safeRepeat("*", int(reserved)) + safeRepeat(" ", int(barCols-set))

				fmt.Printf("\t[%s] %s/%s %s (limit)\n", color.New(percCol).Sprint(bar),
					types.SizeStr(types.NewInt(uint64(st.Used))),
					types.SizeStr(types.NewInt(uint64(st.Max))),
					color.New(percCol).Sprintf("%d%%", usedPercent))
			}

			fmt.Printf("\t%s; %s; %s; Reserved: %s\n",
				color.YellowString("Unsealed: %d", cnt[0]),
				color.GreenString("Sealed: %d", cnt[1]),
				color.BlueString("Caches: %d", cnt[2]),
				types.SizeStr(types.NewInt(uint64(st.Reserved))))

			si, err := nodeApi.StorageInfo(ctx, s.ID)
			if err != nil {
				return err
			}

			fmt.Print("\t")
			if si.CanSeal || si.CanStore {
				fmt.Printf("Weight: %d; Use: ", si.Weight)
				if si.CanSeal {
					fmt.Print(color.MagentaString("Seal "))
				}
				if si.CanStore {
					fmt.Print(color.CyanString("Store"))
				}
			} else {
				fmt.Print(color.HiYellowString("Use: ReadOnly"))
			}
			fmt.Println()

			if len(si.Groups) > 0 {
				fmt.Printf("\tGroups: %s\n", strings.Join(si.Groups, ", "))
			}
			if len(si.AllowTo) > 0 {
				fmt.Printf("\tAllowTo: %s\n", strings.Join(si.AllowTo, ", "))
			}

			if localPath, ok := local[s.ID]; ok {
				fmt.Printf("\tLocal: %s\n", color.GreenString(localPath))
			}
			for i, l := range si.URLs {
				var rtt string
				if _, ok := local[s.ID]; !ok && i == 0 {
					rtt = " (latency: " + ping.Truncate(time.Microsecond*100).String() + ")"
				}

				fmt.Printf("\tURL: %s%s\n", l, rtt) // TODO; try pinging maybe?? print latency?
			}
			fmt.Println()
		}

		return nil
	},
}

type storedSector struct {
	id    storiface.ID
	store storiface.SectorStorageInfo

	unsealed, sealed, cache bool
	update, updatecache     bool
}

var storageFindCmd = &cli.Command{
	Name:      "find",
	Usage:     "find sector in the storage system",
	ArgsUsage: "[sector number]",
	Action: func(cctx *cli.Context) error {
		nodeApi, closer, err := lcli.GetStorageMinerAPI(cctx)
		if err != nil {
			return err
		}
		defer closer()
		ctx := lcli.ReqContext(cctx)

		ma, err := nodeApi.ActorAddress(ctx)
		if err != nil {
			return err
		}

		mid, err := address.IDFromAddress(ma)
		if err != nil {
			return err
		}

		if !cctx.Args().Present() {
			return xerrors.New("Usage: lotus-miner storage find [sector number]")
		}

		snum, err := strconv.ParseUint(cctx.Args().First(), 10, 64)
		if err != nil {
			return err
		}

		sid := abi.SectorID{
			Miner:  abi.ActorID(mid),
			Number: abi.SectorNumber(snum),
		}

		u, err := nodeApi.StorageFindSector(ctx, sid, storiface.FTUnsealed, 0, false)
		if err != nil {
			return xerrors.Errorf("finding unsealed: %w", err)
		}

		s, err := nodeApi.StorageFindSector(ctx, sid, storiface.FTSealed, 0, false)
		if err != nil {
			return xerrors.Errorf("finding sealed: %w", err)
		}

		c, err := nodeApi.StorageFindSector(ctx, sid, storiface.FTCache, 0, false)
		if err != nil {
			return xerrors.Errorf("finding cache: %w", err)
		}

<<<<<<< HEAD
		byId := map[storiface.ID]*storedSector{}
=======
		us, err := nodeApi.StorageFindSector(ctx, sid, storiface.FTUpdate, 0, false)
		if err != nil {
			return xerrors.Errorf("finding sealed: %w", err)
		}

		uc, err := nodeApi.StorageFindSector(ctx, sid, storiface.FTUpdateCache, 0, false)
		if err != nil {
			return xerrors.Errorf("finding cache: %w", err)
		}

		byId := map[stores.ID]*storedSector{}
>>>>>>> c1926377
		for _, info := range u {
			sts, ok := byId[info.ID]
			if !ok {
				sts = &storedSector{
					id:    info.ID,
					store: info,
				}
				byId[info.ID] = sts
			}
			sts.unsealed = true
		}
		for _, info := range s {
			sts, ok := byId[info.ID]
			if !ok {
				sts = &storedSector{
					id:    info.ID,
					store: info,
				}
				byId[info.ID] = sts
			}
			sts.sealed = true
		}
		for _, info := range c {
			sts, ok := byId[info.ID]
			if !ok {
				sts = &storedSector{
					id:    info.ID,
					store: info,
				}
				byId[info.ID] = sts
			}
			sts.cache = true
		}
		for _, info := range us {
			sts, ok := byId[info.ID]
			if !ok {
				sts = &storedSector{
					id:    info.ID,
					store: info,
				}
				byId[info.ID] = sts
			}
			sts.update = true
		}
		for _, info := range uc {
			sts, ok := byId[info.ID]
			if !ok {
				sts = &storedSector{
					id:    info.ID,
					store: info,
				}
				byId[info.ID] = sts
			}
			sts.updatecache = true
		}

		local, err := nodeApi.StorageLocal(ctx)
		if err != nil {
			return err
		}

		var out []*storedSector
		for _, sector := range byId {
			out = append(out, sector)
		}
		sort.Slice(out, func(i, j int) bool {
			return out[i].id < out[j].id
		})

		for _, info := range out {
			var types string
			if info.unsealed {
				types += "Unsealed, "
			}
			if info.sealed {
				types += "Sealed, "
			}
			if info.cache {
				types += "Cache, "
			}
			if info.update {
				types += "Update, "
			}
			if info.updatecache {
				types += "UpdateCache, "
			}

			fmt.Printf("In %s (%s)\n", info.id, types[:len(types)-2])
			fmt.Printf("\tSealing: %t; Storage: %t\n", info.store.CanSeal, info.store.CanStore)
			if localPath, ok := local[info.id]; ok {
				fmt.Printf("\tLocal (%s)\n", localPath)
			} else {
				fmt.Printf("\tRemote\n")
			}
			for _, l := range info.store.URLs {
				fmt.Printf("\tURL: %s\n", l)
			}
		}

		return nil
	},
}

var storageListSectorsCmd = &cli.Command{
	Name:  "sectors",
	Usage: "get list of all sector files",
	Flags: []cli.Flag{
		&cli.BoolFlag{
			Name:        "color",
			Usage:       "use color in display output",
			DefaultText: "depends on output being a TTY",
		},
	},
	Action: func(cctx *cli.Context) error {
		if cctx.IsSet("color") {
			color.NoColor = !cctx.Bool("color")
		}

		nodeApi, closer, err := lcli.GetStorageMinerAPI(cctx)
		if err != nil {
			return err
		}
		defer closer()

		napi, closer2, err := lcli.GetFullNodeAPI(cctx)
		if err != nil {
			return err
		}
		defer closer2()

		ctx := lcli.ReqContext(cctx)

		sectors, err := nodeApi.SectorsList(ctx)
		if err != nil {
			return xerrors.Errorf("listing sectors: %w", err)
		}

		maddr, err := nodeApi.ActorAddress(ctx)
		if err != nil {
			return err
		}

		aid, err := address.IDFromAddress(maddr)
		if err != nil {
			return err
		}

		mi, err := napi.StateMinerInfo(ctx, maddr, types.EmptyTSK)
		if err != nil {
			return err
		}

		sid := func(sn abi.SectorNumber) abi.SectorID {
			return abi.SectorID{
				Miner:  abi.ActorID(aid),
				Number: sn,
			}
		}

		type entry struct {
			id      abi.SectorNumber
			storage storiface.ID
			ft      storiface.SectorFileType
			urls    string

			primary, seal, store bool

			state api.SectorState
		}

		var list []entry

		for _, sector := range sectors {
			st, err := nodeApi.SectorsStatus(ctx, sector, false)
			if err != nil {
				return xerrors.Errorf("getting sector status for sector %d: %w", sector, err)
			}

			for _, ft := range storiface.PathTypes {
				si, err := nodeApi.StorageFindSector(ctx, sid(sector), ft, mi.SectorSize, false)
				if err != nil {
					return xerrors.Errorf("find sector %d: %w", sector, err)
				}

				for _, info := range si {

					list = append(list, entry{
						id:      sector,
						storage: info.ID,
						ft:      ft,
						urls:    strings.Join(info.URLs, ";"),

						primary: info.Primary,
						seal:    info.CanSeal,
						store:   info.CanStore,

						state: st.State,
					})
				}
			}

		}

		sort.Slice(list, func(i, j int) bool {
			if list[i].store != list[j].store {
				return list[i].store
			}

			if list[i].storage != list[j].storage {
				return list[i].storage < list[j].storage
			}

			if list[i].id != list[j].id {
				return list[i].id < list[j].id
			}

			return list[i].ft < list[j].ft
		})

		tw := tablewriter.New(
			tablewriter.Col("Storage"),
			tablewriter.Col("Sector"),
			tablewriter.Col("Type"),
			tablewriter.Col("State"),
			tablewriter.Col("Primary"),
			tablewriter.Col("Path use"),
			tablewriter.Col("URLs"),
		)

		if len(list) == 0 {
			return nil
		}

		lastS := list[0].storage
		sc1, sc2 := color.FgBlue, color.FgCyan

		for _, e := range list {
			if e.storage != lastS {
				lastS = e.storage
				sc1, sc2 = sc2, sc1
			}

			m := map[string]interface{}{
				"Storage":  color.New(sc1).Sprint(e.storage),
				"Sector":   e.id,
				"Type":     e.ft.String(),
				"State":    color.New(stateOrder[sealing.SectorState(e.state)].col).Sprint(e.state),
				"Primary":  maybeStr(e.seal, color.FgGreen, "primary"),
				"Path use": maybeStr(e.seal, color.FgMagenta, "seal ") + maybeStr(e.store, color.FgCyan, "store"),
				"URLs":     e.urls,
			}
			tw.Write(m)
		}

		return tw.Flush(os.Stdout)
	},
}

func maybeStr(c bool, col color.Attribute, s string) string {
	if !c {
		return ""
	}

	return color.New(col).Sprint(s)
}

var storageCleanupCmd = &cli.Command{
	Name:  "cleanup",
	Usage: "trigger cleanup actions",
	Flags: []cli.Flag{
		&cli.BoolFlag{
			Name:  "removed",
			Usage: "cleanup remaining files from removed sectors",
			Value: true,
		},
	},
	Action: func(cctx *cli.Context) error {
		api, closer, err := lcli.GetStorageMinerAPI(cctx)
		if err != nil {
			return err
		}
		defer closer()

		napi, closer2, err := lcli.GetFullNodeAPI(cctx)
		if err != nil {
			return err
		}
		defer closer2()

		ctx := lcli.ReqContext(cctx)

		if cctx.Bool("removed") {
			if err := cleanupRemovedSectorData(ctx, api, napi); err != nil {
				return err
			}
		}

		// TODO: proving sectors in sealing storage

		return nil
	},
}

func cleanupRemovedSectorData(ctx context.Context, api api.StorageMiner, napi v0api.FullNode) error {
	sectors, err := api.SectorsList(ctx)
	if err != nil {
		return err
	}

	maddr, err := api.ActorAddress(ctx)
	if err != nil {
		return err
	}

	aid, err := address.IDFromAddress(maddr)
	if err != nil {
		return err
	}

	sid := func(sn abi.SectorNumber) abi.SectorID {
		return abi.SectorID{
			Miner:  abi.ActorID(aid),
			Number: sn,
		}
	}

	mi, err := napi.StateMinerInfo(ctx, maddr, types.EmptyTSK)
	if err != nil {
		return err
	}

	toRemove := map[abi.SectorNumber]struct{}{}

	for _, sector := range sectors {
		st, err := api.SectorsStatus(ctx, sector, false)
		if err != nil {
			return xerrors.Errorf("getting sector status for sector %d: %w", sector, err)
		}

		if sealing.SectorState(st.State) != sealing.Removed {
			continue
		}

		for _, ft := range storiface.PathTypes {
			si, err := api.StorageFindSector(ctx, sid(sector), ft, mi.SectorSize, false)
			if err != nil {
				return xerrors.Errorf("find sector %d: %w", sector, err)
			}

			if len(si) > 0 {
				toRemove[sector] = struct{}{}
			}
		}
	}

	for sn := range toRemove {
		fmt.Printf("cleaning up data for sector %d\n", sn)
		err := api.SectorRemove(ctx, sn)
		if err != nil {
			log.Error(err)
		}
	}

	return nil
}

var storageLocks = &cli.Command{
	Name:  "locks",
	Usage: "show active sector locks",
	Action: func(cctx *cli.Context) error {
		api, closer, err := lcli.GetStorageMinerAPI(cctx)
		if err != nil {
			return err
		}
		defer closer()
		ctx := lcli.ReqContext(cctx)

		locks, err := api.StorageGetLocks(ctx)
		if err != nil {
			return err
		}

		for _, lock := range locks.Locks {
			st, err := api.SectorsStatus(ctx, lock.Sector.Number, false)
			if err != nil {
				return xerrors.Errorf("getting sector status(%d): %w", lock.Sector.Number, err)
			}

			lockstr := fmt.Sprintf("%d\t%s\t", lock.Sector.Number, color.New(stateOrder[sealing.SectorState(st.State)].col).Sprint(st.State))

			for i := 0; i < storiface.FileTypes; i++ {
				if lock.Write[i] > 0 {
					lockstr += fmt.Sprintf("%s(%s) ", storiface.SectorFileType(1<<i).String(), color.RedString("W"))
				}
				if lock.Read[i] > 0 {
					lockstr += fmt.Sprintf("%s(%s:%d) ", storiface.SectorFileType(1<<i).String(), color.GreenString("R"), lock.Read[i])
				}
			}

			fmt.Println(lockstr)
		}

		return nil
	},
}<|MERGE_RESOLUTION|>--- conflicted
+++ resolved
@@ -422,21 +422,17 @@
 			return xerrors.Errorf("finding cache: %w", err)
 		}
 
-<<<<<<< HEAD
+		us, err := nodeApi.StorageFindSector(ctx, sid, storiface.FTUpdate, 0, false)
+		if err != nil {
+			return xerrors.Errorf("finding sealed: %w", err)
+		}
+
+		uc, err := nodeApi.StorageFindSector(ctx, sid, storiface.FTUpdateCache, 0, false)
+		if err != nil {
+			return xerrors.Errorf("finding cache: %w", err)
+		}
+
 		byId := map[storiface.ID]*storedSector{}
-=======
-		us, err := nodeApi.StorageFindSector(ctx, sid, storiface.FTUpdate, 0, false)
-		if err != nil {
-			return xerrors.Errorf("finding sealed: %w", err)
-		}
-
-		uc, err := nodeApi.StorageFindSector(ctx, sid, storiface.FTUpdateCache, 0, false)
-		if err != nil {
-			return xerrors.Errorf("finding cache: %w", err)
-		}
-
-		byId := map[stores.ID]*storedSector{}
->>>>>>> c1926377
 		for _, info := range u {
 			sts, ok := byId[info.ID]
 			if !ok {
