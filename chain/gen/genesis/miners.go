--- conflicted
+++ resolved
@@ -65,13 +65,6 @@
 		return big.Zero(), nil
 	}
 
-<<<<<<< HEAD
-=======
-	nwv := func(context.Context, abi.ChainEpoch) network.Version {
-		return build.NewestNetworkVersion
-	}
-
->>>>>>> 86607452
 	vmopt := &vm.VMOpts{
 		StateBase:      sroot,
 		Epoch:          0,
