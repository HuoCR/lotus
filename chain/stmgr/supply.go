package stmgr

import (
	"context"

	"github.com/ipfs/go-cid"
	cbor "github.com/ipfs/go-ipld-cbor"
	"golang.org/x/xerrors"

	"github.com/filecoin-project/go-address"
	"github.com/filecoin-project/go-state-types/abi"
	"github.com/filecoin-project/go-state-types/big"

	msig0 "github.com/filecoin-project/specs-actors/actors/builtin/multisig"

	"github.com/filecoin-project/lotus/api"
	"github.com/filecoin-project/lotus/build"
	"github.com/filecoin-project/lotus/chain/actors/adt"
	"github.com/filecoin-project/lotus/chain/actors/builtin"
	_init "github.com/filecoin-project/lotus/chain/actors/builtin/init"
	"github.com/filecoin-project/lotus/chain/actors/builtin/market"
	"github.com/filecoin-project/lotus/chain/actors/builtin/miner"
	"github.com/filecoin-project/lotus/chain/actors/builtin/multisig"
	"github.com/filecoin-project/lotus/chain/actors/builtin/power"
	"github.com/filecoin-project/lotus/chain/actors/builtin/reward"
	"github.com/filecoin-project/lotus/chain/actors/builtin/verifreg"
	"github.com/filecoin-project/lotus/chain/state"
	"github.com/filecoin-project/lotus/chain/types"
)

// sets up information about the vesting schedule
func (sm *StateManager) setupGenesisVestingSchedule(ctx context.Context) error {

	gb, err := sm.cs.GetGenesis(ctx)
	if err != nil {
		return xerrors.Errorf("getting genesis block: %w", err)
	}

	gts, err := types.NewTipSet([]*types.BlockHeader{gb})
	if err != nil {
		return xerrors.Errorf("getting genesis tipset: %w", err)
	}

	st, _, err := sm.TipSetState(ctx, gts)
	if err != nil {
		return xerrors.Errorf("getting genesis tipset state: %w", err)
	}

	cst := cbor.NewCborStore(sm.cs.StateBlockstore())
	sTree, err := state.LoadStateTree(cst, st)
	if err != nil {
		return xerrors.Errorf("loading state tree: %w", err)
	}

	gmf, err := getFilMarketLocked(ctx, sTree)
	if err != nil {
		return xerrors.Errorf("setting up genesis market funds: %w", err)
	}

	gp, err := getFilPowerLocked(ctx, sTree)
	if err != nil {
		return xerrors.Errorf("setting up genesis pledge: %w", err)
	}

	sm.genesisMarketFunds = gmf
	sm.genesisPledge = gp

	totalsByEpoch := make(map[abi.ChainEpoch]abi.TokenAmount)

	// 6 months
	sixMonths := abi.ChainEpoch(183 * builtin.EpochsInDay)
	totalsByEpoch[sixMonths] = big.NewInt(49_929_341)
	totalsByEpoch[sixMonths] = big.Add(totalsByEpoch[sixMonths], big.NewInt(32_787_700))

	// 1 year
	oneYear := abi.ChainEpoch(365 * builtin.EpochsInDay)
	totalsByEpoch[oneYear] = big.NewInt(22_421_712)

	// 2 years
	twoYears := abi.ChainEpoch(2 * 365 * builtin.EpochsInDay)
	totalsByEpoch[twoYears] = big.NewInt(7_223_364)

	// 3 years
	threeYears := abi.ChainEpoch(3 * 365 * builtin.EpochsInDay)
	totalsByEpoch[threeYears] = big.NewInt(87_637_883)

	// 6 years
	sixYears := abi.ChainEpoch(6 * 365 * builtin.EpochsInDay)
	totalsByEpoch[sixYears] = big.NewInt(100_000_000)
	totalsByEpoch[sixYears] = big.Add(totalsByEpoch[sixYears], big.NewInt(300_000_000))

	sm.preIgnitionVesting = make([]msig0.State, 0, len(totalsByEpoch))
	for k, v := range totalsByEpoch {
		ns := msig0.State{
			InitialBalance: v,
			UnlockDuration: k,
			PendingTxns:    cid.Undef,
		}
		sm.preIgnitionVesting = append(sm.preIgnitionVesting, ns)
	}

	return nil
}

// sets up information about the vesting schedule post the ignition upgrade
func (sm *StateManager) setupPostIgnitionVesting(ctx context.Context) error {

	totalsByEpoch := make(map[abi.ChainEpoch]abi.TokenAmount)

	// 6 months
	sixMonths := abi.ChainEpoch(183 * builtin.EpochsInDay)
	totalsByEpoch[sixMonths] = big.NewInt(49_929_341)
	totalsByEpoch[sixMonths] = big.Add(totalsByEpoch[sixMonths], big.NewInt(32_787_700))

	// 1 year
	oneYear := abi.ChainEpoch(365 * builtin.EpochsInDay)
	totalsByEpoch[oneYear] = big.NewInt(22_421_712)

	// 2 years
	twoYears := abi.ChainEpoch(2 * 365 * builtin.EpochsInDay)
	totalsByEpoch[twoYears] = big.NewInt(7_223_364)

	// 3 years
	threeYears := abi.ChainEpoch(3 * 365 * builtin.EpochsInDay)
	totalsByEpoch[threeYears] = big.NewInt(87_637_883)

	// 6 years
	sixYears := abi.ChainEpoch(6 * 365 * builtin.EpochsInDay)
	totalsByEpoch[sixYears] = big.NewInt(100_000_000)
	totalsByEpoch[sixYears] = big.Add(totalsByEpoch[sixYears], big.NewInt(300_000_000))

	sm.postIgnitionVesting = make([]msig0.State, 0, len(totalsByEpoch))
	for k, v := range totalsByEpoch {
		ns := msig0.State{
			// In the pre-ignition logic, we incorrectly set this value in Fil, not attoFil, an off-by-10^18 error
			InitialBalance: big.Mul(v, big.NewInt(int64(build.FilecoinPrecision))),
			UnlockDuration: k,
			PendingTxns:    cid.Undef,
			// In the pre-ignition logic, the start epoch was 0. This changes in the fork logic of the Ignition upgrade itself.
			StartEpoch: build.UpgradeLiftoffHeight(),
		}
		sm.postIgnitionVesting = append(sm.postIgnitionVesting, ns)
	}

	return nil
}

// sets up information about the vesting schedule post the calico upgrade
func (sm *StateManager) setupPostCalicoVesting(ctx context.Context) error {

	totalsByEpoch := make(map[abi.ChainEpoch]abi.TokenAmount)

	// 0 days
	zeroDays := abi.ChainEpoch(0)
	totalsByEpoch[zeroDays] = big.NewInt(10_632_000)

	// 6 months
	sixMonths := abi.ChainEpoch(183 * builtin.EpochsInDay)
	totalsByEpoch[sixMonths] = big.NewInt(19_015_887)
	totalsByEpoch[sixMonths] = big.Add(totalsByEpoch[sixMonths], big.NewInt(32_787_700))

	// 1 year
	oneYear := abi.ChainEpoch(365 * builtin.EpochsInDay)
	totalsByEpoch[oneYear] = big.NewInt(22_421_712)
	totalsByEpoch[oneYear] = big.Add(totalsByEpoch[oneYear], big.NewInt(9_400_000))

	// 2 years
	twoYears := abi.ChainEpoch(2 * 365 * builtin.EpochsInDay)
	totalsByEpoch[twoYears] = big.NewInt(7_223_364)

	// 3 years
	threeYears := abi.ChainEpoch(3 * 365 * builtin.EpochsInDay)
	totalsByEpoch[threeYears] = big.NewInt(87_637_883)
	totalsByEpoch[threeYears] = big.Add(totalsByEpoch[threeYears], big.NewInt(898_958))

	// 6 years
	sixYears := abi.ChainEpoch(6 * 365 * builtin.EpochsInDay)
	totalsByEpoch[sixYears] = big.NewInt(100_000_000)
	totalsByEpoch[sixYears] = big.Add(totalsByEpoch[sixYears], big.NewInt(300_000_000))
	totalsByEpoch[sixYears] = big.Add(totalsByEpoch[sixYears], big.NewInt(9_805_053))

	sm.postCalicoVesting = make([]msig0.State, 0, len(totalsByEpoch))
	for k, v := range totalsByEpoch {
		ns := msig0.State{
			InitialBalance: big.Mul(v, big.NewInt(int64(build.FilecoinPrecision))),
			UnlockDuration: k,
			PendingTxns:    cid.Undef,
			StartEpoch:     build.UpgradeLiftoffHeight(),
		}
		sm.postCalicoVesting = append(sm.postCalicoVesting, ns)
	}

	return nil
}

// GetVestedFunds returns all funds that have "left" actors that are in the genesis state:
// - For Multisigs, it counts the actual amounts that have vested at the given epoch
// - For Accounts, it counts max(currentBalance - genesisBalance, 0).
func (sm *StateManager) GetFilVested(ctx context.Context, height abi.ChainEpoch) (abi.TokenAmount, error) {
	vf := big.Zero()
<<<<<<< HEAD
	if height <= build.UpgradeIgnitionHeight() {
=======

	sm.genesisMsigLk.Lock()
	defer sm.genesisMsigLk.Unlock()

	// TODO: combine all this?
	if sm.preIgnitionVesting == nil || sm.genesisPledge.IsZero() || sm.genesisMarketFunds.IsZero() {
		err := sm.setupGenesisVestingSchedule(ctx)
		if err != nil {
			return vf, xerrors.Errorf("failed to setup pre-ignition vesting schedule: %w", err)
		}
	}
	if sm.postIgnitionVesting == nil {
		err := sm.setupPostIgnitionVesting(ctx)
		if err != nil {
			return vf, xerrors.Errorf("failed to setup post-ignition vesting schedule: %w", err)
		}
	}
	if sm.postCalicoVesting == nil {
		err := sm.setupPostCalicoVesting(ctx)
		if err != nil {
			return vf, xerrors.Errorf("failed to setup post-calico vesting schedule: %w", err)
		}
	}

	if height <= build.UpgradeIgnitionHeight {
>>>>>>> caeeb6a7
		for _, v := range sm.preIgnitionVesting {
			au := big.Sub(v.InitialBalance, v.AmountLocked(height))
			vf = big.Add(vf, au)
		}
	} else if height <= build.UpgradeCalicoHeight() {
		for _, v := range sm.postIgnitionVesting {
			// In the pre-ignition logic, we simply called AmountLocked(height), assuming startEpoch was 0.
			// The start epoch changed in the Ignition upgrade.
			au := big.Sub(v.InitialBalance, v.AmountLocked(height-v.StartEpoch))
			vf = big.Add(vf, au)
		}
	} else {
		for _, v := range sm.postCalicoVesting {
			// In the pre-ignition logic, we simply called AmountLocked(height), assuming startEpoch was 0.
			// The start epoch changed in the Ignition upgrade.
			au := big.Sub(v.InitialBalance, v.AmountLocked(height-v.StartEpoch))
			vf = big.Add(vf, au)
		}
	}

	// After UpgradeAssemblyHeight these funds are accounted for in GetFilReserveDisbursed
	if height <= build.UpgradeAssemblyHeight() {
		// continue to use preIgnitionGenInfos, nothing changed at the Ignition epoch
		vf = big.Add(vf, sm.genesisPledge)
		// continue to use preIgnitionGenInfos, nothing changed at the Ignition epoch
		vf = big.Add(vf, sm.genesisMarketFunds)
	}

	return vf, nil
}

func GetFilReserveDisbursed(ctx context.Context, st *state.StateTree) (abi.TokenAmount, error) {
	ract, err := st.GetActor(builtin.ReserveAddress)
	if err != nil {
		return big.Zero(), xerrors.Errorf("failed to get reserve actor: %w", err)
	}

	// If money enters the reserve actor, this could lead to a negative term
	return big.Sub(big.NewFromGo(build.InitialFilReserved), ract.Balance), nil
}

func GetFilMined(ctx context.Context, st *state.StateTree) (abi.TokenAmount, error) {
	ractor, err := st.GetActor(reward.Address)
	if err != nil {
		return big.Zero(), xerrors.Errorf("failed to load reward actor state: %w", err)
	}

	rst, err := reward.Load(adt.WrapStore(ctx, st.Store), ractor)
	if err != nil {
		return big.Zero(), err
	}

	return rst.TotalStoragePowerReward()
}

func getFilMarketLocked(ctx context.Context, st *state.StateTree) (abi.TokenAmount, error) {
	act, err := st.GetActor(market.Address)
	if err != nil {
		return big.Zero(), xerrors.Errorf("failed to load market actor: %w", err)
	}

	mst, err := market.Load(adt.WrapStore(ctx, st.Store), act)
	if err != nil {
		return big.Zero(), xerrors.Errorf("failed to load market state: %w", err)
	}

	return mst.TotalLocked()
}

func getFilPowerLocked(ctx context.Context, st *state.StateTree) (abi.TokenAmount, error) {
	pactor, err := st.GetActor(power.Address)
	if err != nil {
		return big.Zero(), xerrors.Errorf("failed to load power actor: %w", err)
	}

	pst, err := power.Load(adt.WrapStore(ctx, st.Store), pactor)
	if err != nil {
		return big.Zero(), xerrors.Errorf("failed to load power state: %w", err)
	}

	return pst.TotalLocked()
}

func GetFilLocked(ctx context.Context, st *state.StateTree) (abi.TokenAmount, error) {

	filMarketLocked, err := getFilMarketLocked(ctx, st)
	if err != nil {
		return big.Zero(), xerrors.Errorf("failed to get filMarketLocked: %w", err)
	}

	filPowerLocked, err := getFilPowerLocked(ctx, st)
	if err != nil {
		return big.Zero(), xerrors.Errorf("failed to get filPowerLocked: %w", err)
	}

	return types.BigAdd(filMarketLocked, filPowerLocked), nil
}

func GetFilBurnt(ctx context.Context, st *state.StateTree) (abi.TokenAmount, error) {
	burnt, err := st.GetActor(builtin.BurntFundsActorAddr)
	if err != nil {
		return big.Zero(), xerrors.Errorf("failed to load burnt actor: %w", err)
	}

	return burnt.Balance, nil
}

func (sm *StateManager) GetVMCirculatingSupply(ctx context.Context, height abi.ChainEpoch, st *state.StateTree) (abi.TokenAmount, error) {
	cs, err := sm.GetVMCirculatingSupplyDetailed(ctx, height, st)
	if err != nil {
		return types.EmptyInt, err
	}

	return cs.FilCirculating, err
}

func (sm *StateManager) GetVMCirculatingSupplyDetailed(ctx context.Context, height abi.ChainEpoch, st *state.StateTree) (api.CirculatingSupply, error) {
	filVested, err := sm.GetFilVested(ctx, height)
	if err != nil {
		return api.CirculatingSupply{}, xerrors.Errorf("failed to calculate filVested: %w", err)
	}

	filReserveDisbursed := big.Zero()
	if height > build.UpgradeAssemblyHeight() {
		filReserveDisbursed, err = GetFilReserveDisbursed(ctx, st)
		if err != nil {
			return api.CirculatingSupply{}, xerrors.Errorf("failed to calculate filReserveDisbursed: %w", err)
		}
	}

	filMined, err := GetFilMined(ctx, st)
	if err != nil {
		return api.CirculatingSupply{}, xerrors.Errorf("failed to calculate filMined: %w", err)
	}

	filBurnt, err := GetFilBurnt(ctx, st)
	if err != nil {
		return api.CirculatingSupply{}, xerrors.Errorf("failed to calculate filBurnt: %w", err)
	}

	filLocked, err := GetFilLocked(ctx, st)
	if err != nil {
		return api.CirculatingSupply{}, xerrors.Errorf("failed to calculate filLocked: %w", err)
	}

	ret := types.BigAdd(filVested, filMined)
	ret = types.BigAdd(ret, filReserveDisbursed)
	ret = types.BigSub(ret, filBurnt)
	ret = types.BigSub(ret, filLocked)

	if ret.LessThan(big.Zero()) {
		ret = big.Zero()
	}

	return api.CirculatingSupply{
		FilVested:           filVested,
		FilMined:            filMined,
		FilBurnt:            filBurnt,
		FilLocked:           filLocked,
		FilCirculating:      ret,
		FilReserveDisbursed: filReserveDisbursed,
	}, nil
}

func (sm *StateManager) GetCirculatingSupply(ctx context.Context, height abi.ChainEpoch, st *state.StateTree) (abi.TokenAmount, error) {
	circ := big.Zero()
	unCirc := big.Zero()
	err := st.ForEach(func(a address.Address, actor *types.Actor) error {
		switch {
		case actor.Balance.IsZero():
			// Do nothing for zero-balance actors
			break
		case a == _init.Address ||
			a == reward.Address ||
			a == verifreg.Address ||
			// The power actor itself should never receive funds
			a == power.Address ||
			a == builtin.SystemActorAddr ||
			a == builtin.CronActorAddr ||
			a == builtin.BurntFundsActorAddr ||
			a == builtin.SaftAddress ||
			a == builtin.ReserveAddress:

			unCirc = big.Add(unCirc, actor.Balance)

		case a == market.Address:
			mst, err := market.Load(sm.cs.ActorStore(ctx), actor)
			if err != nil {
				return err
			}

			lb, err := mst.TotalLocked()
			if err != nil {
				return err
			}

			circ = big.Add(circ, big.Sub(actor.Balance, lb))
			unCirc = big.Add(unCirc, lb)

		case builtin.IsAccountActor(actor.Code) || builtin.IsPaymentChannelActor(actor.Code):
			circ = big.Add(circ, actor.Balance)

		case builtin.IsStorageMinerActor(actor.Code):
			mst, err := miner.Load(sm.cs.ActorStore(ctx), actor)
			if err != nil {
				return err
			}

			ab, err := mst.AvailableBalance(actor.Balance)

			if err == nil {
				circ = big.Add(circ, ab)
				unCirc = big.Add(unCirc, big.Sub(actor.Balance, ab))
			} else {
				// Assume any error is because the miner state is "broken" (lower actor balance than locked funds)
				// In this case, the actor's entire balance is considered "uncirculating"
				unCirc = big.Add(unCirc, actor.Balance)
			}

		case builtin.IsMultisigActor(actor.Code):
			mst, err := multisig.Load(sm.cs.ActorStore(ctx), actor)
			if err != nil {
				return err
			}

			lb, err := mst.LockedBalance(height)
			if err != nil {
				return err
			}

			ab := big.Sub(actor.Balance, lb)
			circ = big.Add(circ, big.Max(ab, big.Zero()))
			unCirc = big.Add(unCirc, big.Min(actor.Balance, lb))
		default:
			return xerrors.Errorf("unexpected actor: %s", a)
		}

		return nil
	})

	if err != nil {
		return types.EmptyInt, err
	}

	total := big.Add(circ, unCirc)
	if !total.Equals(types.TotalFilecoinInt) {
		return types.EmptyInt, xerrors.Errorf("total filecoin didn't add to expected amount: %s != %s", total, types.TotalFilecoinInt)
	}

	return circ, nil
}<|MERGE_RESOLUTION|>--- conflicted
+++ resolved
@@ -198,9 +198,6 @@
 // - For Accounts, it counts max(currentBalance - genesisBalance, 0).
 func (sm *StateManager) GetFilVested(ctx context.Context, height abi.ChainEpoch) (abi.TokenAmount, error) {
 	vf := big.Zero()
-<<<<<<< HEAD
-	if height <= build.UpgradeIgnitionHeight() {
-=======
 
 	sm.genesisMsigLk.Lock()
 	defer sm.genesisMsigLk.Unlock()
@@ -225,8 +222,7 @@
 		}
 	}
 
-	if height <= build.UpgradeIgnitionHeight {
->>>>>>> caeeb6a7
+	if height <= build.UpgradeIgnitionHeight() {
 		for _, v := range sm.preIgnitionVesting {
 			au := big.Sub(v.InitialBalance, v.AmountLocked(height))
 			vf = big.Add(vf, au)
