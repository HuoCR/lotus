--- conflicted
+++ resolved
@@ -201,31 +201,6 @@
     # env var: LOTUS_CHAINSTORE_SPLITSTORE_HOTSTOREFULLGCFREQUENCY
     #HotStoreFullGCFrequency = 20
 
-<<<<<<< HEAD
-    # EnableColdStoreAutoPrune turns on compaction of the cold store i.e. pruning
-    # where hotstore compaction occurs every finality epochs pruning happens every 3 finalities
-    # Default is false
-    #
-    # type: bool
-    # env var: LOTUS_CHAINSTORE_SPLITSTORE_ENABLECOLDSTOREAUTOPRUNE
-    #EnableColdStoreAutoPrune = false
-
-    # ColdStoreFullGCFrequency specifies how often to performa a full (moving) GC on the coldstore.
-    # Only applies if auto prune is enabled.  A value of 0 disables while a value of 1 will do
-    # full GC in every prune.
-    # Default is 7 (about once every a week)
-    #
-    # type: uint64
-    # env var: LOTUS_CHAINSTORE_SPLITSTORE_COLDSTOREFULLGCFREQUENCY
-    #ColdStoreFullGCFrequency = 7
-
-    # ColdStoreRetention specifies the retention policy for data reachable from the chain, in
-    # finalities beyond the compaction boundary, default is 0, -1 retains everything
-    #
-    # type: int64
-    # env var: LOTUS_CHAINSTORE_SPLITSTORE_COLDSTORERETENTION
-    #ColdStoreRetention = 0
-
 
 [Raft]
   # config to enabled node cluster with raft consensus
@@ -300,5 +275,3 @@
   # env var: LOTUS_RAFT_TRACING
   #Tracing = false
 
-=======
->>>>>>> 6104567f
