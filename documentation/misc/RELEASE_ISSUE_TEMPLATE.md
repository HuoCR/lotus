> Release Issue Template

# Lotus X.Y.Z Release

[//]: # (Open this issue as [WIP] Lotus vX.Y.Z)
[//]: # (Apply the `tpm` label to it, and pin the issue on GitHub)

## 🚢 Estimated shipping date

<Date this release will ship on if everything goes to plan (week beginning...)>

## ✅ Release Checklist

**Note for whoever is owning the release:** please capture notes as comments in this issue for anything you noticed that could be improved for future releases.  There is a *Post Release* step below for incorporating changes back into the [RELEASE_ISSUE_TEMPLATE](https://github.com/filecoin-project/lotus/blob/master/documentation/misc/RELEASE_ISSUE_TEMPLATE.md), and this is easier done by collecting notes from along the way rather than just thinking about it at the end.

First steps:
<<<<<<< HEAD
  - [ ] FFI: Fork a new branch (`release/lotus-vX.Y.Z`) from the filecoin-ffi `master` branch
  - [ ] FFI: Tag the head of `release/lotus-vX.Y.Z` as `vX.Y.Z-pre1`
=======
  - [ ] Set shell variables vX.Y.Z `export X=1 && export Y=24 && export Z=3`
  - [ ] FFI: Fork a new branch (`release/lotus-vX.Y.Z`) from the filecoin-ffi `master` branch: `git checkout master && git checkout -b release/lotus-v$X.$Y.$Z`
  - [ ] FFI: Tag the head of `release/lotus-vX.Y.Z` as `vX.Y.Z-pre1`: `git tag -a v$X.$Y.$Z-pre1 -m"release"`
>>>>>>> cff785fa
  - [ ] Open and land a PR in lotus `master` that updates the FFI dependency to `vX.Y.Z-pre1` as cut in the previous step
  - [ ] Fork a new branch (`release/vX.Y.Z`) from `master` and make any further release related changes to this branch. If any "non-trivial" changes get added to the release, uncheck all the checkboxes and return to this stage.
  - [ ] Bump the version in `build/version.go` in the `master` branch to `vX.Y.(Z+1)-dev` (bump from feature release) or `vX.(Y+1).0-dev` (bump from mandatory release).
  - [ ] Run `make gen && make docsgen-cli` before committing changes
    
**Prepping an RC**:

- [ ] version string in `build/version.go` has been updated (in the `release/vX.Y.Z` branch)
- [ ] run `make gen && make docsgen-cli`
- [ ] Generate changelog using the script at scripts/mkreleaselog
- [ ] Add contents of generated text to lotus/CHANGELOG.md in addition to other details
- [ ] Commit using PR
- [ ] tag commit with `vX.Y.Z-rcN`
- [ ] cut a pre-release [here](https://github.com/filecoin-project/lotus/releases/new?prerelease=true)

**Testing an RC**:

- [ ] **Stage 0 - Automated Testing**
  - Automated Testing
    - [ ] CI: Ensure that all tests are passing.
    - [ ] Testground tests

- [ ] **Stage 1 - Internal Testing**
  - Binaries
    - [ ] Ensure the RC release has downloadable binaries
  - Upgrade our testnet infra
    - [ ] Wait 24 hours, confirm nodes stay in sync
  -  Upgrade our mainnet infra
    - [ ] Subset of development full archival nodes
    - [ ] Subset of bootstrappers (1 per region)
    - [ ] Confirm nodes stay in sync
    - Metrics report
        - Block validation time
        - Memory / CPU usage
        - Number of goroutines
        - IPLD block read latency
        - Bandwidth usage
    - [ ] If anything has worsened significantly, investigate + fix
  - Confirm the following work (some combination of Testground / Calibnet / Mainnet / beta users)
    - [ ] Seal a sector
    - [ ] make a deal
    - [ ] Submit a PoSt
    - [ ] (optional) let a sector go faulty, and see it be recovered
    
- [ ] **Stage 2 - Community Testing**
  - [ ] Test with [SPX](https://github.com/filecoin-project/lotus/discussions/7461) fellows
  - [ ] Work on documentations for new features, configuration changes and so on.

- [ ] **Stage 3 - Community Prod Testing**
  - [ ] Update the [CHANGELOG.md](https://github.com/filecoin-project/lotus/blob/master/CHANGELOG.md) to the state that can be used as release note.
  - [ ] Invite the wider community through (link to the release issue)
    
**Stable Release**
  - [ ] Final preparation
    - [ ] Verify that version string in [`version.go`](https://github.com/filecoin-project/lotus/blob/master/build/version.go) has been updated.
    - [ ] Verify that codegen is up to date (`make gen && make docsgen-cli`)
    - [ ] Ensure that [CHANGELOG.md](https://github.com/filecoin-project/lotus/blob/master/CHANGELOG.md) is up to date
    - [ ] Merge `release-vX.Y.Z` into the `releases` branch.
    - [ ] Tag this merge commit (on the `releases` branch) with `vX.Y.Z`
    - [ ] Cut the release [here](https://github.com/filecoin-project/lotus/releases/new?prerelease=false&target=releases).


**Post-Release**
  - [ ] Merge the `releases` branch back into `master`, ignoring the changes to `version.go` (keep the `-dev` version from master). Do NOT delete the `releases` branch when doing so!
  - [ ] Update [RELEASE_ISSUE_TEMPLATE.md](https://github.com/filecoin-project/lotus/blob/master/documentation/misc/RELEASE_ISSUE_TEMPLATE.md) with any improvements determined from this latest release iteration.
  - [ ] Create an issue using [RELEASE_ISSUE_TEMPLATE.md](https://github.com/filecoin-project/lotus/blob/master/documentation/misc/RELEASE_ISSUE_TEMPLATE.md) for the _next_ release.

## ❤️ Contributors

See the final release notes!

## ⁉️ Do you have questions?

Leave a comment in this ticket!<|MERGE_RESOLUTION|>--- conflicted
+++ resolved
@@ -14,14 +14,9 @@
 **Note for whoever is owning the release:** please capture notes as comments in this issue for anything you noticed that could be improved for future releases.  There is a *Post Release* step below for incorporating changes back into the [RELEASE_ISSUE_TEMPLATE](https://github.com/filecoin-project/lotus/blob/master/documentation/misc/RELEASE_ISSUE_TEMPLATE.md), and this is easier done by collecting notes from along the way rather than just thinking about it at the end.
 
 First steps:
-<<<<<<< HEAD
-  - [ ] FFI: Fork a new branch (`release/lotus-vX.Y.Z`) from the filecoin-ffi `master` branch
-  - [ ] FFI: Tag the head of `release/lotus-vX.Y.Z` as `vX.Y.Z-pre1`
-=======
   - [ ] Set shell variables vX.Y.Z `export X=1 && export Y=24 && export Z=3`
   - [ ] FFI: Fork a new branch (`release/lotus-vX.Y.Z`) from the filecoin-ffi `master` branch: `git checkout master && git checkout -b release/lotus-v$X.$Y.$Z`
   - [ ] FFI: Tag the head of `release/lotus-vX.Y.Z` as `vX.Y.Z-pre1`: `git tag -a v$X.$Y.$Z-pre1 -m"release"`
->>>>>>> cff785fa
   - [ ] Open and land a PR in lotus `master` that updates the FFI dependency to `vX.Y.Z-pre1` as cut in the previous step
   - [ ] Fork a new branch (`release/vX.Y.Z`) from `master` and make any further release related changes to this branch. If any "non-trivial" changes get added to the release, uncheck all the checkboxes and return to this stage.
   - [ ] Bump the version in `build/version.go` in the `master` branch to `vX.Y.(Z+1)-dev` (bump from feature release) or `vX.(Y+1).0-dev` (bump from mandatory release).
