package itests

import (
	"bytes"
	"context"
	"fmt"
	"path/filepath"
	"testing"
	"time"

	"github.com/filecoin-project/go-fil-markets/storagemarket"
	"github.com/filecoin-project/go-state-types/abi"
	"github.com/filecoin-project/lotus/api"
	"github.com/filecoin-project/lotus/build"
	"github.com/filecoin-project/lotus/chain/actors/builtin/market"
	"github.com/filecoin-project/lotus/chain/types"
	"github.com/filecoin-project/lotus/extern/sector-storage/storiface"
	"github.com/filecoin-project/lotus/itests/kit"
	"github.com/filecoin-project/lotus/markets/storageadapter"
	"github.com/filecoin-project/lotus/node"
	market2 "github.com/filecoin-project/specs-actors/v2/actors/builtin/market"
	"github.com/stretchr/testify/require"
	"golang.org/x/sync/errgroup"
)

func TestDealCyclesConcurrent(t *testing.T) {
	if testing.Short() {
		t.Skip("skipping test in short mode")
	}

	kit.QuietMiningLogs()

	blockTime := 10 * time.Millisecond

	// For these tests where the block time is artificially short, just use
	// a deal start epoch that is guaranteed to be far enough in the future
	// so that the deal starts sealing in time
	startEpoch := abi.ChainEpoch(2 << 12)

	runTest := func(t *testing.T, n int, fastRetrieval bool, carExport bool) {
		client, miner, ens := kit.EnsembleMinimal(t, kit.MockProofs())
		ens.InterconnectAll().BeginMining(blockTime)
		dh := kit.NewDealHarness(t, client, miner)

		runConcurrentDeals(t, dh, fullDealCyclesOpts{
			n:             n,
			fastRetrieval: fastRetrieval,
			carExport:     carExport,
			startEpoch:    startEpoch,
		})
	}

	cycles := []int{1, 2, 4, 8}
	for _, n := range cycles {
		n := n
		ns := fmt.Sprintf("%d", n)
		t.Run(ns+"-fastretrieval-CAR", func(t *testing.T) { runTest(t, n, true, true) })
		t.Run(ns+"-fastretrieval-NoCAR", func(t *testing.T) { runTest(t, n, true, false) })
		t.Run(ns+"-stdretrieval-CAR", func(t *testing.T) { runTest(t, n, true, false) })
		t.Run(ns+"-stdretrieval-NoCAR", func(t *testing.T) { runTest(t, n, false, false) })
	}
}

type fullDealCyclesOpts struct {
	n             int
	fastRetrieval bool
	carExport     bool
	startEpoch    abi.ChainEpoch
}

func runConcurrentDeals(t *testing.T, dh *kit.DealHarness, opts fullDealCyclesOpts) {
	errgrp, _ := errgroup.WithContext(context.Background())
	for i := 0; i < opts.n; i++ {
		i := i
		errgrp.Go(func() (err error) {
			defer func() {
				// This is necessary because golang can't deal with test
				// failures being reported from children goroutines ¯\_(ツ)_/¯
				if r := recover(); r != nil {
					err = fmt.Errorf("deal failed: %s", r)
				}
			}()
			deal, res, inPath := dh.MakeOnlineDeal(context.Background(), 5+i, opts.fastRetrieval, opts.startEpoch)
			outPath := dh.PerformRetrieval(context.Background(), deal, res.Root, opts.carExport)
			kit.AssertFilesEqual(t, inPath, outPath)
			return nil
		})
	}
	require.NoError(t, errgrp.Wait())
}

func TestDealsWithSealingAndRPC(t *testing.T) {
	if testing.Short() {
		t.Skip("skipping test in short mode")
	}

	kit.QuietMiningLogs()

	var blockTime = 1 * time.Second

	client, miner, ens := kit.EnsembleMinimal(t, kit.ThroughRPC()) // no mock proofs.
	ens.InterconnectAll().BeginMining(blockTime)
	dh := kit.NewDealHarness(t, client, miner)

	t.Run("stdretrieval", func(t *testing.T) {
		runConcurrentDeals(t, dh, fullDealCyclesOpts{n: 1})
	})

	t.Run("fastretrieval", func(t *testing.T) {
		runConcurrentDeals(t, dh, fullDealCyclesOpts{n: 1, fastRetrieval: true})
	})

	t.Run("fastretrieval-twodeals-sequential", func(t *testing.T) {
		runConcurrentDeals(t, dh, fullDealCyclesOpts{n: 1, fastRetrieval: true})
		runConcurrentDeals(t, dh, fullDealCyclesOpts{n: 1, fastRetrieval: true})
	})

	t.Run("quote-price-for-non-unsealed-retrieval", func(t *testing.T) {
		runQuotePriceForUnsealedRetrieval(t, kit.Builder, time.Second, 0)
	})
}

func runQuotePriceForUnsealedRetrieval(t *testing.T, b kit.APIBuilder, blocktime time.Duration, startEpoch abi.ChainEpoch) {
	ctx := context.Background()
	fulls, miners := b(t, kit.OneFull, kit.OneMiner)
	client, miner := fulls[0].FullNode.(*impl.FullNodeAPI), miners[0]
	kit.ConnectAndStartMining(t, blocktime, miner, client)

	ppb := int64(1)
	unsealPrice := int64(77)

	// Set unsealed price to non-zero
	ask, err := miner.MarketGetRetrievalAsk(ctx)
	require.NoError(t, err)
	ask.PricePerByte = abi.NewTokenAmount(ppb)
	ask.UnsealPrice = abi.NewTokenAmount(unsealPrice)
	err = miner.MarketSetRetrievalAsk(ctx, ask)
	require.NoError(t, err)

	dh := kit.NewDealHarness(t, client, miner)

	_, info, fcid := dh.MakeFullDeal(kit.MakeFullDealParams{
		Ctx:         ctx,
		Rseed:       6,
		CarExport:   false,
		FastRet:     false,
		StartEpoch:  startEpoch,
		DoRetrieval: false,
	})

	// one more storage deal for the same data
	_, _, fcid2 := dh.MakeFullDeal(kit.MakeFullDealParams{
		Ctx:         ctx,
		Rseed:       6,
		CarExport:   false,
		FastRet:     false,
		StartEpoch:  startEpoch,
		DoRetrieval: false,
	})
	require.Equal(t, fcid, fcid2)

	// fetch quote -> zero for unsealed price since unsealed file already exists.
	offers, err := client.ClientFindData(ctx, fcid, &info.PieceCID)
	require.NoError(t, err)
	require.Len(t, offers, 2)
	require.Equal(t, offers[0], offers[1])
	require.Equal(t, uint64(0), offers[0].UnsealPrice.Uint64())
	require.Equal(t, info.Size*uint64(ppb), offers[0].MinPrice.Uint64())

	// remove ONLY one unsealed file
	ss, err := miner.StorageList(context.Background())
	require.NoError(t, err)
	_, err = miner.SectorsList(ctx)
	require.NoError(t, err)

iLoop:
	for storeID, sd := range ss {
		for _, sector := range sd {
			require.NoError(t, miner.StorageDropSector(ctx, storeID, sector.SectorID, storiface.FTUnsealed))
			// remove ONLY one
			break iLoop
		}
	}

	// get retrieval quote -> zero for unsealed price as unsealed file exists.
	offers, err = client.ClientFindData(ctx, fcid, &info.PieceCID)
	require.NoError(t, err)
	require.Len(t, offers, 2)
	require.Equal(t, offers[0], offers[1])
	require.Equal(t, uint64(0), offers[0].UnsealPrice.Uint64())
	require.Equal(t, info.Size*uint64(ppb), offers[0].MinPrice.Uint64())

	// remove the other unsealed file as well
	ss, err = miner.StorageList(context.Background())
	require.NoError(t, err)
	_, err = miner.SectorsList(ctx)
	require.NoError(t, err)
	for storeID, sd := range ss {
		for _, sector := range sd {
			require.NoError(t, miner.StorageDropSector(ctx, storeID, sector.SectorID, storiface.FTUnsealed))
		}
	}

	// fetch quote -> non-zero for unseal price as we no more unsealed files.
	offers, err = client.ClientFindData(ctx, fcid, &info.PieceCID)
	require.NoError(t, err)
	require.Len(t, offers, 2)
	require.Equal(t, offers[0], offers[1])
	require.Equal(t, uint64(unsealPrice), offers[0].UnsealPrice.Uint64())
	total := (info.Size * uint64(ppb)) + uint64(unsealPrice)
	require.Equal(t, total, offers[0].MinPrice.Uint64())
}

func TestPublishDealsBatching(t *testing.T) {
	var (
		ctx            = context.Background()
		publishPeriod  = 10 * time.Second
		maxDealsPerMsg = uint64(2) // Set max deals per publish deals message to 2
		startEpoch     = abi.ChainEpoch(2 << 12)
	)

	kit.QuietMiningLogs()

	opts := node.Override(new(*storageadapter.DealPublisher),
		storageadapter.NewDealPublisher(nil, storageadapter.PublishMsgConfig{
			Period:         publishPeriod,
			MaxDealsPerMsg: maxDealsPerMsg,
		}),
	)

	client, miner, ens := kit.EnsembleMinimal(t, kit.MockProofs(), kit.ConstructorOpts(opts))
	ens.InterconnectAll().BeginMining(10 * time.Millisecond)

	dh := kit.NewDealHarness(t, client, miner)

	// Starts a deal and waits until it's published
	runDealTillPublish := func(rseed int) {
		res, _ := client.CreateImportFile(ctx, rseed, 0)

		upds, err := client.ClientGetDealUpdates(ctx)
		require.NoError(t, err)

		dh.StartDeal(ctx, res.Root, false, startEpoch)

		// TODO: this sleep is only necessary because deals don't immediately get logged in the dealstore, we should fix this
		time.Sleep(time.Second)

		done := make(chan struct{})
		go func() {
			for upd := range upds {
				if upd.DataRef.Root == res.Root && upd.State == storagemarket.StorageDealAwaitingPreCommit {
					done <- struct{}{}
				}
			}
		}()
		<-done
	}

	// Run three deals in parallel
	done := make(chan struct{}, maxDealsPerMsg+1)
	for rseed := 1; rseed <= 3; rseed++ {
		rseed := rseed
		go func() {
			runDealTillPublish(rseed)
			done <- struct{}{}
		}()
	}

	// Wait for two of the deals to be published
	for i := 0; i < int(maxDealsPerMsg); i++ {
		<-done
	}

	// Expect a single PublishStorageDeals message that includes the first two deals
	msgCids, err := client.StateListMessages(ctx, &api.MessageMatch{To: market.Address}, types.EmptyTSK, 1)
	require.NoError(t, err)
	count := 0
	for _, msgCid := range msgCids {
		msg, err := client.ChainGetMessage(ctx, msgCid)
		require.NoError(t, err)

		if msg.Method == market.Methods.PublishStorageDeals {
			count++
			var pubDealsParams market2.PublishStorageDealsParams
			err = pubDealsParams.UnmarshalCBOR(bytes.NewReader(msg.Params))
			require.NoError(t, err)
			require.Len(t, pubDealsParams.Deals, int(maxDealsPerMsg))
		}
	}
	require.Equal(t, 1, count)

	// The third deal should be published once the publish period expires.
	// Allow a little padding as it takes a moment for the state change to
	// be noticed by the client.
	padding := 10 * time.Second
	select {
	case <-time.After(publishPeriod + padding):
		require.Fail(t, "Expected 3rd deal to be published once publish period elapsed")
	case <-done: // Success
	}
}

func TestFirstDealEnablesMining(t *testing.T) {
	// test making a deal with a fresh miner, and see if it starts to mine.
	if testing.Short() {
		t.Skip("skipping test in short mode")
	}

	kit.QuietMiningLogs()

	var (
		client   kit.TestFullNode
		genMiner kit.TestMiner // bootstrap
		provider kit.TestMiner // no sectors, will need to create one
	)

	ens := kit.NewEnsemble(t, kit.MockProofs())
	ens.FullNode(&client)
	ens.Miner(&genMiner, &client)
	ens.Miner(&provider, &client, kit.PresealSectors(0))
	ens.Start().InterconnectAll().BeginMining(50 * time.Millisecond)

	ctx := context.Background()

	dh := kit.NewDealHarness(t, &client, &provider)

	ref, _ := client.CreateImportFile(ctx, 5, 0)

	t.Log("FILE CID:", ref.Root)

	ctx, cancel := context.WithCancel(ctx)
	defer cancel()

	// start a goroutine to monitor head changes from the client
	// once the provider has mined a block, thanks to the power acquired from the deal,
	// we pass the test.
	providerMined := make(chan struct{})

	go func() {
		_ = client.WaitTillChain(ctx, kit.BlockMinedBy(provider.ActorAddr))
		close(providerMined)
	}()

	// now perform the deal.
	deal := dh.StartDeal(ctx, ref.Root, false, 0)

	// TODO: this sleep is only necessary because deals don't immediately get logged in the dealstore, we should fix this
	time.Sleep(time.Second)

	dh.WaitDealSealed(ctx, deal, false, false, nil)

	<-providerMined
}

func TestOfflineDealFlow(t *testing.T) {
	blocktime := 10 * time.Millisecond

	// For these tests where the block time is artificially short, just use
	// a deal start epoch that is guaranteed to be far enough in the future
	// so that the deal starts sealing in time
	startEpoch := abi.ChainEpoch(2 << 12)

	runTest := func(t *testing.T, fastRet bool) {
		ctx := context.Background()
		client, miner, ens := kit.EnsembleMinimal(t, kit.MockProofs())
		ens.InterconnectAll().BeginMining(blocktime)

		dh := kit.NewDealHarness(t, client, miner)

		// Create a random file and import on the client.
		res, inFile := client.CreateImportFile(ctx, 1, 0)

		// Get the piece size and commP
		rootCid := res.Root
		pieceInfo, err := client.ClientDealPieceCID(ctx, rootCid)
		require.NoError(t, err)
		t.Log("FILE CID:", rootCid)

		// Create a storage deal with the miner
		maddr, err := miner.ActorAddress(ctx)
		require.NoError(t, err)

		addr, err := client.WalletDefaultAddress(ctx)
		require.NoError(t, err)

		// Manual storage deal (offline deal)
		dataRef := &storagemarket.DataRef{
			TransferType: storagemarket.TTManual,
			Root:         rootCid,
			PieceCid:     &pieceInfo.PieceCID,
			PieceSize:    pieceInfo.PieceSize.Unpadded(),
		}

		proposalCid, err := client.ClientStartDeal(ctx, &api.StartDealParams{
			Data:              dataRef,
			Wallet:            addr,
			Miner:             maddr,
			EpochPrice:        types.NewInt(1000000),
			DealStartEpoch:    startEpoch,
			MinBlocksDuration: uint64(build.MinDealDuration),
			FastRetrieval:     fastRet,
		})
		require.NoError(t, err)

		// Wait for the deal to reach StorageDealCheckForAcceptance on the client
		cd, err := client.ClientGetDealInfo(ctx, *proposalCid)
		require.NoError(t, err)
		require.Eventually(t, func() bool {
			cd, _ := client.ClientGetDealInfo(ctx, *proposalCid)
			return cd.State == storagemarket.StorageDealCheckForAcceptance
		}, 30*time.Second, 1*time.Second, "actual deal status is %s", storagemarket.DealStates[cd.State])

		// Create a CAR file from the raw file
		carFileDir := t.TempDir()
		carFilePath := filepath.Join(carFileDir, "out.car")
		err = client.ClientGenCar(ctx, api.FileRef{Path: inFile}, carFilePath)
		require.NoError(t, err)

		// Import the CAR file on the miner - this is the equivalent to
		// transferring the file across the wire in a normal (non-offline) deal
		err = miner.DealsImportData(ctx, *proposalCid, carFilePath)
		require.NoError(t, err)

		// Wait for the deal to be published
		dh.WaitDealPublished(ctx, proposalCid)

		t.Logf("deal published, retrieving")

		// Retrieve the deal
		outFile := dh.PerformRetrieval(ctx, proposalCid, rootCid, false)

<<<<<<< HEAD
		kit.AssertFilesEqual(t, inFile, outFile)
=======
	baseseed := 6
	for i := 0; i < n; i++ {
		_, _, _ = dh.MakeFullDeal(kit.MakeFullDealParams{
			Ctx:         context.Background(),
			Rseed:       baseseed + i,
			CarExport:   carExport,
			FastRet:     fastRet,
			StartEpoch:  startEpoch,
			DoRetrieval: true,
		})
>>>>>>> ae65e659
	}

	t.Run("stdretrieval", func(t *testing.T) { runTest(t, false) })
	t.Run("fastretrieval", func(t *testing.T) { runTest(t, true) })
}

func TestZeroPricePerByteRetrieval(t *testing.T) {
	if testing.Short() {
		t.Skip("skipping test in short mode")
	}

	kit.QuietMiningLogs()

	var (
		blockTime  = 10 * time.Millisecond
		startEpoch = abi.ChainEpoch(2 << 12)
	)

	client, miner, ens := kit.EnsembleMinimal(t, kit.MockProofs())
	ens.InterconnectAll().BeginMining(blockTime)

	ctx := context.Background()

	ask, err := miner.MarketGetRetrievalAsk(ctx)
	require.NoError(t, err)

	ask.PricePerByte = abi.NewTokenAmount(0)
	err = miner.MarketSetRetrievalAsk(ctx, ask)
	require.NoError(t, err)

<<<<<<< HEAD
	dh := kit.NewDealHarness(t, client, miner)
	runConcurrentDeals(t, dh, fullDealCyclesOpts{
		n:          1,
		startEpoch: startEpoch,
=======
	_, _, _ = dh.MakeFullDeal(kit.MakeFullDealParams{
		Ctx:         ctx,
		Rseed:       6,
		CarExport:   false,
		FastRet:     false,
		StartEpoch:  startEpoch,
		DoRetrieval: true,
>>>>>>> ae65e659
	})
}<|MERGE_RESOLUTION|>--- conflicted
+++ resolved
@@ -38,7 +38,7 @@
 	startEpoch := abi.ChainEpoch(2 << 12)
 
 	runTest := func(t *testing.T, n int, fastRetrieval bool, carExport bool) {
-		client, miner, ens := kit.EnsembleMinimal(t, kit.MockProofs())
+		client, miner, ens := kit.EnsembleMinimal(t)
 		ens.InterconnectAll().BeginMining(blockTime)
 		dh := kit.NewDealHarness(t, client, miner)
 
@@ -50,13 +50,13 @@
 		})
 	}
 
-	cycles := []int{1, 2, 4, 8}
+	cycles := []int{1}
 	for _, n := range cycles {
 		n := n
 		ns := fmt.Sprintf("%d", n)
-		t.Run(ns+"-fastretrieval-CAR", func(t *testing.T) { runTest(t, n, true, true) })
-		t.Run(ns+"-fastretrieval-NoCAR", func(t *testing.T) { runTest(t, n, true, false) })
-		t.Run(ns+"-stdretrieval-CAR", func(t *testing.T) { runTest(t, n, true, false) })
+		//t.Run(ns+"-fastretrieval-CAR", func(t *testing.T) { runTest(t, n, true, true) })
+		//t.Run(ns+"-fastretrieval-NoCAR", func(t *testing.T) { runTest(t, n, true, false) })
+		//t.Run(ns+"-stdretrieval-CAR", func(t *testing.T) { runTest(t, n, true, false) })
 		t.Run(ns+"-stdretrieval-NoCAR", func(t *testing.T) { runTest(t, n, false, false) })
 	}
 }
@@ -80,7 +80,11 @@
 					err = fmt.Errorf("deal failed: %s", r)
 				}
 			}()
-			deal, res, inPath := dh.MakeOnlineDeal(context.Background(), 5+i, opts.fastRetrieval, opts.startEpoch)
+			deal, res, inPath := dh.MakeOnlineDeal(context.Background(), kit.MakeFullDealParams{
+				Rseed:      5 + i,
+				FastRet:    opts.fastRetrieval,
+				StartEpoch: opts.startEpoch,
+			})
 			outPath := dh.PerformRetrieval(context.Background(), deal, res.Root, opts.carExport)
 			kit.AssertFilesEqual(t, inPath, outPath)
 			return nil
@@ -114,20 +118,23 @@
 		runConcurrentDeals(t, dh, fullDealCyclesOpts{n: 1, fastRetrieval: true})
 		runConcurrentDeals(t, dh, fullDealCyclesOpts{n: 1, fastRetrieval: true})
 	})
-
-	t.Run("quote-price-for-non-unsealed-retrieval", func(t *testing.T) {
-		runQuotePriceForUnsealedRetrieval(t, kit.Builder, time.Second, 0)
-	})
-}
-
-func runQuotePriceForUnsealedRetrieval(t *testing.T, b kit.APIBuilder, blocktime time.Duration, startEpoch abi.ChainEpoch) {
-	ctx := context.Background()
-	fulls, miners := b(t, kit.OneFull, kit.OneMiner)
-	client, miner := fulls[0].FullNode.(*impl.FullNodeAPI), miners[0]
-	kit.ConnectAndStartMining(t, blocktime, miner, client)
-
-	ppb := int64(1)
-	unsealPrice := int64(77)
+}
+
+func TestQuotePriceForUnsealedRetrieval(t *testing.T) {
+	var (
+		ctx       = context.Background()
+		blocktime = time.Second
+	)
+
+	kit.QuietMiningLogs()
+
+	client, miner, ens := kit.EnsembleMinimal(t)
+	ens.InterconnectAll().BeginMining(blocktime)
+
+	var (
+		ppb         = int64(1)
+		unsealPrice = int64(77)
+	)
 
 	// Set unsealed price to non-zero
 	ask, err := miner.MarketGetRetrievalAsk(ctx)
@@ -139,33 +146,23 @@
 
 	dh := kit.NewDealHarness(t, client, miner)
 
-	_, info, fcid := dh.MakeFullDeal(kit.MakeFullDealParams{
-		Ctx:         ctx,
-		Rseed:       6,
-		CarExport:   false,
-		FastRet:     false,
-		StartEpoch:  startEpoch,
-		DoRetrieval: false,
-	})
+	deal1, res1, _ := dh.MakeOnlineDeal(ctx, kit.MakeFullDealParams{Rseed: 6})
 
 	// one more storage deal for the same data
-	_, _, fcid2 := dh.MakeFullDeal(kit.MakeFullDealParams{
-		Ctx:         ctx,
-		Rseed:       6,
-		CarExport:   false,
-		FastRet:     false,
-		StartEpoch:  startEpoch,
-		DoRetrieval: false,
-	})
-	require.Equal(t, fcid, fcid2)
+	_, res2, _ := dh.MakeOnlineDeal(ctx, kit.MakeFullDealParams{Rseed: 6})
+	require.Equal(t, res1.Root, res2.Root)
+
+	// Retrieval
+	dealInfo, err := client.ClientGetDealInfo(ctx, *deal1)
+	require.NoError(t, err)
 
 	// fetch quote -> zero for unsealed price since unsealed file already exists.
-	offers, err := client.ClientFindData(ctx, fcid, &info.PieceCID)
+	offers, err := client.ClientFindData(ctx, res1.Root, &dealInfo.PieceCID)
 	require.NoError(t, err)
 	require.Len(t, offers, 2)
 	require.Equal(t, offers[0], offers[1])
 	require.Equal(t, uint64(0), offers[0].UnsealPrice.Uint64())
-	require.Equal(t, info.Size*uint64(ppb), offers[0].MinPrice.Uint64())
+	require.Equal(t, dealInfo.Size*uint64(ppb), offers[0].MinPrice.Uint64())
 
 	// remove ONLY one unsealed file
 	ss, err := miner.StorageList(context.Background())
@@ -176,19 +173,19 @@
 iLoop:
 	for storeID, sd := range ss {
 		for _, sector := range sd {
-			require.NoError(t, miner.StorageDropSector(ctx, storeID, sector.SectorID, storiface.FTUnsealed))
-			// remove ONLY one
-			break iLoop
+			err := miner.StorageDropSector(ctx, storeID, sector.SectorID, storiface.FTUnsealed)
+			require.NoError(t, err)
+			break iLoop // remove ONLY one
 		}
 	}
 
 	// get retrieval quote -> zero for unsealed price as unsealed file exists.
-	offers, err = client.ClientFindData(ctx, fcid, &info.PieceCID)
+	offers, err = client.ClientFindData(ctx, res1.Root, &dealInfo.PieceCID)
 	require.NoError(t, err)
 	require.Len(t, offers, 2)
 	require.Equal(t, offers[0], offers[1])
 	require.Equal(t, uint64(0), offers[0].UnsealPrice.Uint64())
-	require.Equal(t, info.Size*uint64(ppb), offers[0].MinPrice.Uint64())
+	require.Equal(t, dealInfo.Size*uint64(ppb), offers[0].MinPrice.Uint64())
 
 	// remove the other unsealed file as well
 	ss, err = miner.StorageList(context.Background())
@@ -202,13 +199,14 @@
 	}
 
 	// fetch quote -> non-zero for unseal price as we no more unsealed files.
-	offers, err = client.ClientFindData(ctx, fcid, &info.PieceCID)
+	offers, err = client.ClientFindData(ctx, res1.Root, &dealInfo.PieceCID)
 	require.NoError(t, err)
 	require.Len(t, offers, 2)
 	require.Equal(t, offers[0], offers[1])
 	require.Equal(t, uint64(unsealPrice), offers[0].UnsealPrice.Uint64())
-	total := (info.Size * uint64(ppb)) + uint64(unsealPrice)
+	total := (dealInfo.Size * uint64(ppb)) + uint64(unsealPrice)
 	require.Equal(t, total, offers[0].MinPrice.Uint64())
+
 }
 
 func TestPublishDealsBatching(t *testing.T) {
@@ -429,20 +427,8 @@
 		// Retrieve the deal
 		outFile := dh.PerformRetrieval(ctx, proposalCid, rootCid, false)
 
-<<<<<<< HEAD
 		kit.AssertFilesEqual(t, inFile, outFile)
-=======
-	baseseed := 6
-	for i := 0; i < n; i++ {
-		_, _, _ = dh.MakeFullDeal(kit.MakeFullDealParams{
-			Ctx:         context.Background(),
-			Rseed:       baseseed + i,
-			CarExport:   carExport,
-			FastRet:     fastRet,
-			StartEpoch:  startEpoch,
-			DoRetrieval: true,
-		})
->>>>>>> ae65e659
+
 	}
 
 	t.Run("stdretrieval", func(t *testing.T) { runTest(t, false) })
@@ -473,19 +459,9 @@
 	err = miner.MarketSetRetrievalAsk(ctx, ask)
 	require.NoError(t, err)
 
-<<<<<<< HEAD
 	dh := kit.NewDealHarness(t, client, miner)
 	runConcurrentDeals(t, dh, fullDealCyclesOpts{
 		n:          1,
 		startEpoch: startEpoch,
-=======
-	_, _, _ = dh.MakeFullDeal(kit.MakeFullDealParams{
-		Ctx:         ctx,
-		Rseed:       6,
-		CarExport:   false,
-		FastRet:     false,
-		StartEpoch:  startEpoch,
-		DoRetrieval: true,
->>>>>>> ae65e659
 	})
 }